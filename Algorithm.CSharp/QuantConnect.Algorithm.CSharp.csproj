﻿<Project Sdk="Microsoft.NET.Sdk">
  <PropertyGroup>
    <Configuration Condition=" '$(Configuration)' == '' ">Debug</Configuration>
    <Platform Condition=" '$(Platform)' == '' ">AnyCPU</Platform>
    <RootNamespace>QuantConnect.Algorithm.CSharp</RootNamespace>
    <AssemblyName>QuantConnect.Algorithm.CSharp</AssemblyName>
    <TargetFramework>net462</TargetFramework>
    <LangVersion>6</LangVersion>
    <CodeAnalysisRuleSet>..\QuantConnect.ruleset</CodeAnalysisRuleSet>
    <GenerateAssemblyInfo>false</GenerateAssemblyInfo>
    <OutputPath>bin\$(Configuration)\</OutputPath>
    <CodeAnalysisRuleSet>..\QuantConnect.ruleset</CodeAnalysisRuleSet>
    <AppendTargetFrameworkToOutputPath>false</AppendTargetFrameworkToOutputPath>
    <AutoGenerateBindingRedirects>true</AutoGenerateBindingRedirects>
    <GenerateBindingRedirectsOutputType>true</GenerateBindingRedirectsOutputType>
  </PropertyGroup>
  <PropertyGroup Condition=" '$(Configuration)|$(Platform)' == 'Debug|AnyCPU' ">
    <OutputPath>bin\Debug\</OutputPath>
    <DebugType>full</DebugType>
    <Optimize>false</Optimize>
    <DefineConstants>DEBUG;TRACE</DefineConstants>
  </PropertyGroup>
  <PropertyGroup Condition=" '$(Configuration)|$(Platform)' == 'Release|AnyCPU' ">
    <DebugType>pdbonly</DebugType>
    <Optimize>true</Optimize>
    <DefineConstants>TRACE</DefineConstants>
  </PropertyGroup>
  <PropertyGroup>
    <IsWindows>false</IsWindows>
    <IsWindows Condition="'$(OS)' == 'Windows_NT'">true</IsWindows>
    <IsOSX>false</IsOSX>
    <IsOSX Condition="'$(IsWindows)' != 'true' AND '$([System.Runtime.InteropServices.RuntimeInformation]::IsOSPlatform($([System.Runtime.InteropServices.OSPlatform]::OSX)))' == 'true'">true</IsOSX>
    <IsLinux>false</IsLinux>
    <IsLinux Condition="'$(IsWindows)' != 'true' AND '$(IsOSX)' != 'true' AND '$([System.Runtime.InteropServices.RuntimeInformation]::IsOSPlatform($([System.Runtime.InteropServices.OSPlatform]::Linux)))' == 'true'">true</IsLinux>
  </PropertyGroup>
  <PropertyGroup Condition="'$(Configuration)|$(Platform)' == 'DebugDocker|AnyCPU'">
    <OutputPath>bin\Debug\</OutputPath>
    <DefineConstants>DEBUG;TRACE</DefineConstants>
    <DebugType>portable</DebugType>
  </PropertyGroup>
  <Target Name="PrintRID" BeforeTargets="Build">
    <Message Text="IsWindows $(IsWindows)" Importance="high" />
    <Message Text="IsOSX $(IsOSX)" Importance="high" />
    <Message Text="IsLinux $(IsLinux)" Importance="high" />
    <Message Text="ForceLinuxBuild $(ForceLinuxBuild)" Importance="high" />
  </Target>
  <Choose>
    <When Condition="$(IsWindows) AND '$(ForceLinuxBuild)' != 'true'">
      <ItemGroup>
        <Reference Include="Python.Runtime, Version=1.0.5.30, Culture=neutral, processorArchitecture=MSIL">
          <HintPath>$(NuGetPackageRoot)\quantconnect.pythonnet\1.0.5.30\lib\win\Python.Runtime.dll</HintPath>
        </Reference>
      </ItemGroup>
    </When>
    <When Condition="$(IsLinux) OR '$(ForceLinuxBuild)' == 'true'">
      <ItemGroup>
        <Reference Include="Python.Runtime, Version=1.0.5.30, Culture=neutral, processorArchitecture=MSIL">
          <HintPath>$(NuGetPackageRoot)\quantconnect.pythonnet\1.0.5.30\lib\linux\Python.Runtime.dll</HintPath>
        </Reference>
      </ItemGroup>
    </When>
    <When Condition="$(IsOSX) AND '$(ForceLinuxBuild)' != 'true'">
      <ItemGroup>
        <Reference Include="Python.Runtime, Version=1.0.5.30, Culture=neutral, processorArchitecture=MSIL">
          <HintPath>$(NuGetPackageRoot)\quantconnect.pythonnet\1.0.5.30\lib\osx\Python.Runtime.dll</HintPath>
        </Reference>
      </ItemGroup>
    </When>
  </Choose>
  <ItemGroup>
<<<<<<< HEAD
    <Compile Include="..\Common\Properties\SharedAssemblyInfo.cs">
      <Link>Properties\SharedAssemblyInfo.cs</Link>
    </Compile>
    <Compile Include="AddAlphaModelAlgorithm.cs" />
    <Compile Include="AddOptionContractExpiresRegressionAlgorithm.cs" />
    <Compile Include="ScaledFillForwardDataRegressionAlgorithm.cs" />
    <Compile Include="DailyHistoryForDailyResolutionRegressionAlgorithm.cs" />
    <Compile Include="DailyHistoryForMinuteResolutionRegressionAlgorithm.cs" />
    <Compile Include="ExtendedMarketHoursHistoryRegressionAlgorithm.cs" />
    <Compile Include="EquityTickQuoteAdjustedModeRegressionAlgorithm.cs" />
    <Compile Include="AddOptionContractFromUniverseRegressionAlgorithm.cs" />
    <Compile Include="CoarseFineOptionUniverseChainRegressionAlgorithm.cs" />
    <Compile Include="OptionChainedAndUniverseSelectionRegressionAlgorithm.cs" />
    <Compile Include="OptionAssignmentRegressionAlgorithm.cs" />
    <Compile Include="SwitchDataModeRegressionAlgorithm.cs" />
    <Compile Include="AddRemoveOptionUniverseRegressionAlgorithm.cs" />
    <Compile Include="AddRemoveSecurityRegressionAlgorithm.cs" />
    <Compile Include="AddRiskManagementAlgorithm.cs" />
    <Compile Include="AddUniverseSelectionModelAlgorithm.cs" />
    <Compile Include="AddUniverseSelectionModelCoarseAlgorithm.cs" />
    <Compile Include="Alphas\GasAndCrudeOilEnergyCorrelationAlpha.cs" />
    <Compile Include="Alphas\GreenblattMagicFormulaAlpha.cs" />
    <Compile Include="Alphas\IntradayReversalCurrencyMarketsAlpha.cs" />
    <Compile Include="Alphas\ShareClassMeanReversionAlpha.cs" />
    <Compile Include="Alphas\SykesShortMicroCapAlpha.cs" />
    <Compile Include="Alphas\GlobalEquityMeanReversionIBSAlpha.cs" />
    <Compile Include="Alphas\MeanReversionLunchBreakAlpha.cs" />
    <Compile Include="Alphas\RebalancingLeveragedETFAlpha.cs" />
    <Compile Include="Alphas\TriangleExchangeRateArbitrageAlpha.cs" />
    <Compile Include="Alphas\TripleLeveragedETFPairVolatilityDecayAlpha.cs" />
    <Compile Include="Alphas\VixDualThrustAlpha.cs" />
    <Compile Include="AltData\CachedAlternativeDataAlgorithm.cs" />
    <Compile Include="AltData\BenzingaNewsAlgorithm.cs" />
    <Compile Include="AltData\SECReport8KAlgorithm.cs" />
    <Compile Include="AltData\SmartInsiderTransactionAlgorithm.cs" />
    <Compile Include="AltData\USTreasuryYieldCurveRateAlgorithm.cs" />
    <Compile Include="AltData\TradingEconomicsAlgorithm.cs" />
    <Compile Include="AltData\TiingoNewsAlgorithm.cs" />
    <Compile Include="AutomaticIndicatorWarmupDataTypeRegressionAlgorithm.cs" />
    <Compile Include="AutomaticIndicatorWarmupRegressionAlgorithm.cs" />
    <Compile Include="BacktestingBrokerageRegressionAlgorithm.cs" />
    <Compile Include="ExtendedMarketTradingRegressionAlgorithm.cs" />
    <Compile Include="CoarseTiingoNewsUniverseSelectionAlgorithm.cs" />
    <Compile Include="DelistedFutureLiquidateRegressionAlgorithm.cs" />
    <Compile Include="EmaCrossFuturesFrontMonthAlgorithm.cs" />
    <Compile Include="OpenInterestFuturesRegressionAlgorithm.cs" />
    <Compile Include="CustomPartialFillModelAlgorithm.cs" />
    <Compile Include="EquityTradeAndQuotesRegressionAlgorithm.cs" />
    <Compile Include="BasicTemplateConstituentUniverseAlgorithm.cs" />
    <Compile Include="ConsolidateRegressionAlgorithm.cs" />
    <Compile Include="DefaultResolutionRegressionAlgorithm.cs" />
    <Compile Include="BasicPythonIntegrationTemplateAlgorithm.cs" />
    <Compile Include="BasicSetAccountCurrencyAlgorithm.cs" />
    <Compile Include="FineFundamentalFilteredUniverseRegressionAlgorithm.cs" />
    <Compile Include="FutureSharingTickerRegressionAlgorithm.cs" />
    <Compile Include="LongOnlyAlphaStreamAlgorithm.cs" />
    <Compile Include="Benchmarks\SECReportBenchmarkAlgorithm.cs" />
    <Compile Include="Benchmarks\SmartInsiderEventBenchmarkAlgorithm.cs" />
    <Compile Include="CustomBenchmarkRegressionAlgorithm.cs" />
    <Compile Include="CustomDataAddDataOnSecuritiesChangedRegressionAlgorithm.cs" />
    <Compile Include="CustomDataAddDataCoarseSelectionRegressionAlgorithm.cs" />
    <Compile Include="CustomDataAddDataRegressionAlgorithm.cs" />
    <Compile Include="DynamicSecurityDataAlgorithm.cs" />
    <Compile Include="ConfidenceWeightedFrameworkAlgorithm.cs" />
    <Compile Include="AccumulativeInsightPortfolioRegressionAlgorithm.cs" />
    <Compile Include="EqualWeightingPortfolioConstructionModelFutureRegressionAlgorithm.cs" />
    <Compile Include="FreePortfolioValueRegressionAlgorithm.cs" />
    <Compile Include="LeveragePrecedenceRegressionAlgorithm.cs" />
    <Compile Include="LiquidETFUniverseFrameworkAlgorithm.cs" />
    <Compile Include="MarginCallClosedMarketRegressionAlgorithm.cs" />
    <Compile Include="MarginRemainingRegressionAlgorithm.cs" />
    <Compile Include="NoMarginCallExpectedRegressionAlgorithm.cs" />
    <Compile Include="ObjectStoreExampleAlgorithm.cs" />
    <Compile Include="OrderImmutabilityRegressionAlgorithm.cs" />
    <Compile Include="OrderSubmissionDataRegressionAlgorithm.cs" />
    <Compile Include="RegisterIndicatorRegressionAlgorithm.cs" />
    <Compile Include="ScheduledEventsOrderRegressionAlgorithm.cs" />
    <Compile Include="SectorWeightingFrameworkAlgorithm.cs" />
    <Compile Include="OnEndOfDayAddDataRegressionAlgorithm.cs" />
    <Compile Include="PortfolioRebalanceOnCustomFuncRegressionAlgorithm.cs" />
    <Compile Include="PortfolioRebalanceOnDateRulesRegressionAlgorithm.cs" />
    <Compile Include="PortfolioRebalanceOnInsightChangesRegressionAlgorithm.cs" />
    <Compile Include="PortfolioRebalanceOnSecurityChangesRegressionAlgorithm.cs" />
    <Compile Include="ResolutionSwitchingAlgorithm.cs" />
    <Compile Include="SetHoldingsFutureRegressionAlgorithm.cs" />
    <Compile Include="StringToSymbolImplicitConversionRegressionAlgorithm.cs" />
    <Compile Include="TimeRulesDefaultTimeZoneRegressionAlgorithm.cs" />
    <Compile Include="SetHoldingsMultipleTargetsRegressionAlgorithm.cs" />
    <Compile Include="SetHoldingsMarketOnOpenRegressionAlgorithm.cs" />
    <Compile Include="SmartInsiderDataAlgorithm.cs" />
    <Compile Include="BasicTemplateAlgorithm.cs" />
    <Compile Include="Benchmarks\StatefulCoarseUniverseSelectionBenchmark.cs" />
    <Compile Include="Benchmarks\StatelessCoarseUniverseSelectionBenchmark.cs" />
    <Compile Include="CapmAlphaRankingFrameworkAlgorithm.cs" />
    <Compile Include="CustomUniverseWithBenchmarkRegressionAlgorithm.cs" />
    <Compile Include="CoarseSelectionTimeRegressionAlgorithm.cs" />
    <Compile Include="CustomUniverseSelectionRegressionAlgorithm.cs" />
    <Compile Include="OnEndOfDayRegressionAlgorithm.cs" />
    <Compile Include="TrainingInitializeRegressionAlgorithm.cs" />
    <Compile Include="TrainingExampleAlgorithm.cs" />
    <Compile Include="UniverseSharingSubscriptionTradableRegressionAlgorithm.cs" />
    <Compile Include="UniverseUnchangedRegressionAlgorithm.cs" />
    <Compile Include="USTreasuryYieldCurveDataAlgorithm.cs" />
    <Compile Include="SECReportDataAlgorithm.cs" />
    <Compile Include="CustomDataUsingMapFileRegressionAlgorithm.cs" />
    <Compile Include="ConstituentsUniverseDataGeneratorAlgorithm.cs" />
    <Compile Include="ConstituentsUniverseRegressionAlgorithm.cs" />
    <Compile Include="G10CurrencySelectionModelFrameworkAlgorithm.cs" />
    <Compile Include="ExpiryHelperAlphaModelFrameworkAlgorithm.cs" />
    <Compile Include="CfdTimeZonesRegressionAlgorithm.cs" />
    <Compile Include="EmitInsightCryptoCashAccountType.cs" />
    <Compile Include="EmitInsightsAlgorithm.cs" />
    <Compile Include="EmitInsightNoAlphaModelAlgorithm.cs" />
    <Compile Include="CoarseNoLookAheadBiasAlgorithm.cs" />
    <Compile Include="ConvertToFrameworkAlgorithm.cs" />
    <Compile Include="HistoryWithSymbolChangesRegressionAlgorithm.cs" />
    <Compile Include="FeeModelNotUsingAccountCurrency.cs" />
    <Compile Include="InsightWeightingFrameworkAlgorithm.cs" />
    <Compile Include="MaximumPortfolioDrawdownFrameworkAlgorithm.cs" />
    <Compile Include="CompositeRiskManagementModelFrameworkAlgorithm.cs" />
    <Compile Include="ProcessSplitSymbolsRegressionAlgorithm.cs" />
    <Compile Include="RawPricesUniverseRegressionAlgorithm.cs" />
    <Compile Include="SetAccountCurrencyCashBuyingPowerModelRegressionAlgorithm.cs" />
    <Compile Include="SetAccountCurrencySecurityMarginModelRegressionAlgorithm.cs" />
    <Compile Include="SetCashOnDataRegressionAlgorithm.cs" />
    <Compile Include="SmaCrossUniverseSelectionAlgorithm.cs" />
    <Compile Include="StartingCapitalRegressionAlgorithm.cs" />
    <Compile Include="StopLossOnOrderEventRegressionAlgorithm.cs" />
    <Compile Include="TotalPortfolioValueRegressionAlgorithm.cs" />
    <Compile Include="TradingEconomicsCalendarIndicatorAlgorithm.cs" />
    <Compile Include="TrailingStopRiskFrameworkAlgorithm.cs" />
    <Compile Include="BasicTemplateFuturesFrameworkAlgorithm.cs" />
    <Compile Include="BasicTemplateOptionsFrameworkAlgorithm.cs" />
    <Compile Include="BlackLittermanPortfolioOptimizationFrameworkAlgorithm.cs" />
    <Compile Include="DailyResolutionSplitRegressionAlgorithm.cs" />
    <Compile Include="MeanVarianceOptimizationFrameworkAlgorithm.cs" />
    <Compile Include="TiingoPriceAlgorithm.cs" />
    <Compile Include="OptionExpiryDateOnHolidayCase.cs" />
    <Compile Include="OptionDataNullReferenceRegressionAlgorithm.cs" />
    <Compile Include="CancelOpenOrdersRegressionAlgorithm.cs" />
    <Compile Include="OptionDelistedDataRegressionAlgorithm.cs" />
    <Compile Include="PearsonCorrelationPairsTradingAlphaModelFrameworkAlgorithm.cs" />
    <Compile Include="RawPricesCoarseUniverseAlgorithm.cs" />
    <Compile Include="CompositeAlphaModelFrameworkAlgorithm.cs" />
    <Compile Include="SectorExposureRiskFrameworkAlgorithm.cs" />
    <Compile Include="DuplicateSecurityWithBenchmarkRegressionAlgorithm.cs" />
    <Compile Include="BasicTemplateCryptoAlgorithm.cs" />
    <Compile Include="BasicTemplateCryptoFrameworkAlgorithm.cs" />
    <Compile Include="BasicTemplateIntrinioEconomicData.cs" />
    <Compile Include="BasicTemplateFrameworkAlgorithm.cs" />
    <Compile Include="BasicTemplateLibrary.cs" />
    <Compile Include="Benchmarks\EmptyMinute400EquityBenchmark.cs" />
    <Compile Include="Benchmarks\BasicTemplateBenchmark.cs" />
    <Compile Include="Benchmarks\EmptySingleSecuritySecondEquityBenchmark.cs" />
    <Compile Include="CustomFrameworkModelsAlgorithm.cs" />
    <Compile Include="EmaCrossUniverseSelectionFrameworkAlgorithm.cs" />
    <Compile Include="FinancialAdvisorDemoAlgorithm.cs" />
    <Compile Include="ForexInternalFeedOnDataHigherResolutionRegressionAlgorithm.cs" />
    <Compile Include="ForexInternalFeedOnDataSameResolutionRegressionAlgorithm.cs" />
    <Compile Include="RollingWindowAlgorithm.cs" />
    <Compile Include="BasicTemplateDailyAlgorithm.cs" />
    <Compile Include="CallingRFromCSharp.cs" />
    <Compile Include="FuturesMomentumAlgorithm.cs" />
    <Compile Include="BasicTemplateFuturesConsolidationAlgorithm.cs" />
    <Compile Include="BasicTemplateFuturesHistoryAlgorithm.cs" />
    <Compile Include="BasicTemplateMultiAssetAlgorithm.cs" />
    <Compile Include="FilteredIdentityAlgorithm.cs" />
    <Compile Include="OptionExerciseAssignRegressionAlgorithm.cs" />
    <Compile Include="BasicTemplateOptionsFilterUniverseAlgorithm.cs" />
    <Compile Include="BasicTemplateOptionsHistoryAlgorithm.cs" />
    <Compile Include="BasicTemplateOptionTradesAlgorithm.cs" />
    <Compile Include="OptionChainConsistencyRegressionAlgorithm.cs" />
    <Compile Include="OptionOpenInterestRegressionAlgorithm.cs" />
    <Compile Include="RegressionChannelAlgorithm.cs" />
    <Compile Include="BasicTemplateFuturesAlgorithm.cs" />
    <Compile Include="BasicTemplateOptionStrategyAlgorithm.cs" />
    <Compile Include="CoarseFineFundamentalRegressionAlgorithm.cs" />
    <Compile Include="CoarseFineFundamentalComboAlgorithm.cs" />
    <Compile Include="FuzzyInferenceAlgorithm.cs" />
    <Compile Include="OptionRenameRegressionAlgorithm.cs" />
    <Compile Include="OptionSplitRegressionAlgorithm.cs" />
    <Compile Include="PortfolioOptimizationNumericsAlgorithm.cs" />
    <Compile Include="BasicTemplateForexAlgorithm.cs" />
    <Compile Include="AccordVectorMachinesAlgorithm.cs" />
    <Compile Include="BasicTemplateOptionsAlgorithm.cs" />
    <Compile Include="CoarseFundamentalTop3Algorithm.cs" />
    <Compile Include="CustomBenchmarkAlgorithm.cs" />
    <Compile Include="CustomBrokerageMessageHandlerAlgorithm.cs" />
    <Compile Include="FractionalQuantityRegressionAlgorithm.cs" />
    <Compile Include="CustomDataRegressionAlgorithm.cs" />
    <Compile Include="CustomDataUniverseAlgorithm.cs" />
    <Compile Include="CustomModelsAlgorithm.cs" />
    <Compile Include="CustomSecurityInitializerAlgorithm.cs">
      <SubType>Code</SubType>
    </Compile>
    <Compile Include="DelistingEventsAlgorithm.cs" />
    <Compile Include="DropboxBaseDataUniverseSelectionAlgorithm.cs" />
    <Compile Include="HistoryAlgorithm.cs" />
    <Compile Include="IndicatorWarmupAlgorithm.cs" />
    <Compile Include="LimitFillRegressionAlgorithm.cs" />
    <Compile Include="BasicTemplateFillForwardAlgorithm.cs" />
    <Compile Include="BrokerageModelAlgorithm.cs" />
    <Compile Include="BubbleAlgorithm.cs" />
    <Compile Include="CustomChartingAlgorithm.cs" />
    <Compile Include="CustomDataBitcoinAlgorithm.cs" />
    <Compile Include="CustomDataNIFTYAlgorithm.cs" />
    <Compile Include="DailyAlgorithm.cs" />
    <Compile Include="DataConsolidationAlgorithm.cs" />
    <Compile Include="DisplacedMovingAverageRibbon.cs" />
    <Compile Include="DividendAlgorithm.cs" />
    <Compile Include="ETFGlobalRotationAlgorithm.cs" />
    <Compile Include="IndicatorSuiteAlgorithm.cs" />
    <Compile Include="LiveFeaturesAlgorithm.cs" />
    <Compile Include="OpeningBreakoutAlgorithm.cs" />
    <Compile Include="DropboxUniverseSelectionAlgorithm.cs" />
    <Compile Include="ParameterizedAlgorithm.cs" />
    <Compile Include="HourReverseSplitRegressionAlgorithm.cs" />
    <Compile Include="HourSplitRegressionAlgorithm.cs" />
    <Compile Include="ScheduledUniverseSelectionModelRegressionAlgorithm.cs" />
    <Compile Include="StandardDeviationExecutionModelRegressionAlgorithm.cs" />
    <Compile Include="TimeInForceAlgorithm.cs" />
    <Compile Include="UniverseSelectionDefinitionsAlgorithm.cs" />
    <Compile Include="UniverseSharingSecurityDifferentSubscriptionRequestRegressionAlgorithm.cs" />
    <Compile Include="UniverseSharingSubscriptionRequestRegressionAlgorithm.cs" />
    <Compile Include="EstimizeDataAlgorithm.cs" />
    <Compile Include="USEnergyInformationAdministrationAlgorithm.cs" />
    <Compile Include="UserDefinedUniverseAlgorithm.cs" />
    <Compile Include="VolumeWeightedAveragePriceExecutionModelRegressionAlgorithm.cs" />
    <Compile Include="WarmupAlgorithm.cs" />
    <Compile Include="WarmupConversionRatesRegressionAlgorithm.cs" />
    <Compile Include="WarmupHistoryAlgorithm.cs" />
    <Compile Include="MACDTrendAlgorithm.cs" />
    <Compile Include="MarginCallEventsAlgorithm.cs" />
    <Compile Include="MarketOnOpenOnCloseAlgorithm.cs" />
    <Compile Include="MovingAverageCrossAlgorithm.cs" />
    <Compile Include="MultipleSymbolConsolidationAlgorithm.cs" />
    <Compile Include="Properties\AssemblyInfo.cs" />
    <Compile Include="QuandlFuturesDataAlgorithm.cs" />
    <Compile Include="QuandlImporterAlgorithm.cs" />
    <Compile Include="RegressionAlgorithm.cs" />
    <Compile Include="RenkoConsolidatorAlgorithm.cs" />
    <Compile Include="ScheduledEventsAlgorithm.cs" />
    <Compile Include="ScheduledQueuingAlgorithm.cs" />
    <Compile Include="StressSymbolsAlgorithm.cs" />
    <Compile Include="StressSymbols.cs" />
    <Compile Include="TickDataFilteringAlgorithm.cs" />
    <Compile Include="EmaCrossUniverseSelectionAlgorithm.cs" />
    <Compile Include="UniverseSelectionRegressionAlgorithm.cs" />
    <Compile Include="UpdateOrderLiveTestAlgorithm.cs" />
    <Compile Include="UpdateOrderRegressionAlgorithm.cs" />
    <Compile Include="OrderTicketDemoAlgorithm.cs" />
    <Compile Include="WarmupIndicatorRegressionAlgorithm.cs" />
    <Compile Include="InceptionDateSelectionRegressionAlgorithm.cs" />
    <Compile Include="WeeklyUniverseSelectionRegressionAlgorithm.cs" />
    <Compile Include="OptionChainProviderAlgorithm.cs" />
    <Compile Include="ConstituentsQC500GeneratorAlgorithm.cs" />
    <Compile Include="CustomDataIndicatorExtensionsAlgorithm.cs" />
    <Compile Include="Benchmarks\ScheduledEventsBenchmark.cs" />
    <Compile Include="Benchmarks\HistoryRequestBenchmark.cs" />
    <Compile Include="Benchmarks\CoarseFineUniverseSelectionBenchmark.cs" />
    <Compile Include="Benchmarks\IndicatorRibbonBenchmark.cs" />
    <Compile Include="ZeroFeeRegressionAlgorithm.cs" />
    <Compile Include="HiddenGemsAlgorithm.cs" />
    <Compile Include="BigULongShortTrendAlgorithm.cs" />
    <Compile Include="MovingMomentumAlgorithm.cs" />
  </ItemGroup>
  <ItemGroup>
    <ProjectReference Include="..\Algorithm.Framework\QuantConnect.Algorithm.Framework.csproj">
      <Project>{75981418-7246-4b91-b136-482728e02901}</Project>
      <Name>QuantConnect.Algorithm.Framework</Name>
    </ProjectReference>
    <ProjectReference Include="..\Algorithm\QuantConnect.Algorithm.csproj">
      <Project>{3240aca4-bdd4-4d24-ac36-bbb651c39212}</Project>
      <Name>QuantConnect.Algorithm</Name>
    </ProjectReference>
    <ProjectReference Include="..\Common\QuantConnect.csproj">
      <Project>{2545c0b4-fabb-49c9-8dd1-9ad7ee23f86b}</Project>
      <Name>QuantConnect</Name>
    </ProjectReference>
    <ProjectReference Include="..\Indicators\QuantConnect.Indicators.csproj">
      <Project>{73fb2522-c3ed-4e47-8e3d-afad48a6b888}</Project>
      <Name>QuantConnect.Indicators</Name>
    </ProjectReference>
  </ItemGroup>
  <ItemGroup>
    <None Include="app.config">
      <SubType>Designer</SubType>
    </None>
    <None Include="packages.config">
      <SubType>Designer</SubType>
    </None>
=======
    <PackageReference Include="Accord" Version="3.6.0" />
    <PackageReference Include="Accord.Fuzzy" Version="3.6.0" />
    <PackageReference Include="Accord.MachineLearning" Version="3.6.0" />
    <PackageReference Include="Accord.Math" Version="3.6.0" />
    <PackageReference Include="Accord.Statistics" Version="3.6.0" />
    <PackageReference Include="DynamicInterop" Version="0.7.4" />
    <PackageReference Include="MathNet.Numerics" Version="3.19.0" />
    <PackageReference Include="Microsoft.CodeAnalysis.FxCopAnalyzers" Version="2.9.3" />
    <PackageReference Include="Microsoft.CodeAnalysis.VersionCheckAnalyzer" Version="2.9.3" />
    <PackageReference Include="Microsoft.CodeQuality.Analyzers" Version="2.9.3" />
    <PackageReference Include="Microsoft.Net.Compilers" Version="2.10.0">
      <IncludeAssets>runtime; build; native; contentfiles; analyzers; buildtransitive</IncludeAssets>
      <PrivateAssets>all</PrivateAssets>
    </PackageReference>
    <PackageReference Include="Microsoft.NetCore.Analyzers" Version="2.9.3" />
    <PackageReference Include="Microsoft.NetFramework.Analyzers" Version="2.9.3" />
    <PackageReference Include="Newtonsoft.Json" Version="12.0.3" />
    <PackageReference Include="NodaTime" Version="3.0.5" />
    <PackageReference Include="QuantConnect.pythonnet" Version="1.0.5.30" />
    <PackageReference Include="R.NET.Community" Version="1.6.5" />
>>>>>>> c02ad0a8
  </ItemGroup>
  <ItemGroup>
    <Reference Include="System.Data.DataSetExtensions" />
    <Reference Include="Microsoft.CSharp" />
  </ItemGroup>
  <ItemGroup>
    <Compile Include="..\Common\Properties\SharedAssemblyInfo.cs" Link="Properties\SharedAssemblyInfo.cs" />
  </ItemGroup>
  <ItemGroup>
    <ProjectReference Include="..\Algorithm.Framework\QuantConnect.Algorithm.Framework.csproj" />
    <ProjectReference Include="..\Algorithm\QuantConnect.Algorithm.csproj" />
    <ProjectReference Include="..\Common\QuantConnect.csproj" />
    <ProjectReference Include="..\Indicators\QuantConnect.Indicators.csproj" />
  </ItemGroup>
</Project><|MERGE_RESOLUTION|>--- conflicted
+++ resolved
@@ -68,299 +68,6 @@
     </When>
   </Choose>
   <ItemGroup>
-<<<<<<< HEAD
-    <Compile Include="..\Common\Properties\SharedAssemblyInfo.cs">
-      <Link>Properties\SharedAssemblyInfo.cs</Link>
-    </Compile>
-    <Compile Include="AddAlphaModelAlgorithm.cs" />
-    <Compile Include="AddOptionContractExpiresRegressionAlgorithm.cs" />
-    <Compile Include="ScaledFillForwardDataRegressionAlgorithm.cs" />
-    <Compile Include="DailyHistoryForDailyResolutionRegressionAlgorithm.cs" />
-    <Compile Include="DailyHistoryForMinuteResolutionRegressionAlgorithm.cs" />
-    <Compile Include="ExtendedMarketHoursHistoryRegressionAlgorithm.cs" />
-    <Compile Include="EquityTickQuoteAdjustedModeRegressionAlgorithm.cs" />
-    <Compile Include="AddOptionContractFromUniverseRegressionAlgorithm.cs" />
-    <Compile Include="CoarseFineOptionUniverseChainRegressionAlgorithm.cs" />
-    <Compile Include="OptionChainedAndUniverseSelectionRegressionAlgorithm.cs" />
-    <Compile Include="OptionAssignmentRegressionAlgorithm.cs" />
-    <Compile Include="SwitchDataModeRegressionAlgorithm.cs" />
-    <Compile Include="AddRemoveOptionUniverseRegressionAlgorithm.cs" />
-    <Compile Include="AddRemoveSecurityRegressionAlgorithm.cs" />
-    <Compile Include="AddRiskManagementAlgorithm.cs" />
-    <Compile Include="AddUniverseSelectionModelAlgorithm.cs" />
-    <Compile Include="AddUniverseSelectionModelCoarseAlgorithm.cs" />
-    <Compile Include="Alphas\GasAndCrudeOilEnergyCorrelationAlpha.cs" />
-    <Compile Include="Alphas\GreenblattMagicFormulaAlpha.cs" />
-    <Compile Include="Alphas\IntradayReversalCurrencyMarketsAlpha.cs" />
-    <Compile Include="Alphas\ShareClassMeanReversionAlpha.cs" />
-    <Compile Include="Alphas\SykesShortMicroCapAlpha.cs" />
-    <Compile Include="Alphas\GlobalEquityMeanReversionIBSAlpha.cs" />
-    <Compile Include="Alphas\MeanReversionLunchBreakAlpha.cs" />
-    <Compile Include="Alphas\RebalancingLeveragedETFAlpha.cs" />
-    <Compile Include="Alphas\TriangleExchangeRateArbitrageAlpha.cs" />
-    <Compile Include="Alphas\TripleLeveragedETFPairVolatilityDecayAlpha.cs" />
-    <Compile Include="Alphas\VixDualThrustAlpha.cs" />
-    <Compile Include="AltData\CachedAlternativeDataAlgorithm.cs" />
-    <Compile Include="AltData\BenzingaNewsAlgorithm.cs" />
-    <Compile Include="AltData\SECReport8KAlgorithm.cs" />
-    <Compile Include="AltData\SmartInsiderTransactionAlgorithm.cs" />
-    <Compile Include="AltData\USTreasuryYieldCurveRateAlgorithm.cs" />
-    <Compile Include="AltData\TradingEconomicsAlgorithm.cs" />
-    <Compile Include="AltData\TiingoNewsAlgorithm.cs" />
-    <Compile Include="AutomaticIndicatorWarmupDataTypeRegressionAlgorithm.cs" />
-    <Compile Include="AutomaticIndicatorWarmupRegressionAlgorithm.cs" />
-    <Compile Include="BacktestingBrokerageRegressionAlgorithm.cs" />
-    <Compile Include="ExtendedMarketTradingRegressionAlgorithm.cs" />
-    <Compile Include="CoarseTiingoNewsUniverseSelectionAlgorithm.cs" />
-    <Compile Include="DelistedFutureLiquidateRegressionAlgorithm.cs" />
-    <Compile Include="EmaCrossFuturesFrontMonthAlgorithm.cs" />
-    <Compile Include="OpenInterestFuturesRegressionAlgorithm.cs" />
-    <Compile Include="CustomPartialFillModelAlgorithm.cs" />
-    <Compile Include="EquityTradeAndQuotesRegressionAlgorithm.cs" />
-    <Compile Include="BasicTemplateConstituentUniverseAlgorithm.cs" />
-    <Compile Include="ConsolidateRegressionAlgorithm.cs" />
-    <Compile Include="DefaultResolutionRegressionAlgorithm.cs" />
-    <Compile Include="BasicPythonIntegrationTemplateAlgorithm.cs" />
-    <Compile Include="BasicSetAccountCurrencyAlgorithm.cs" />
-    <Compile Include="FineFundamentalFilteredUniverseRegressionAlgorithm.cs" />
-    <Compile Include="FutureSharingTickerRegressionAlgorithm.cs" />
-    <Compile Include="LongOnlyAlphaStreamAlgorithm.cs" />
-    <Compile Include="Benchmarks\SECReportBenchmarkAlgorithm.cs" />
-    <Compile Include="Benchmarks\SmartInsiderEventBenchmarkAlgorithm.cs" />
-    <Compile Include="CustomBenchmarkRegressionAlgorithm.cs" />
-    <Compile Include="CustomDataAddDataOnSecuritiesChangedRegressionAlgorithm.cs" />
-    <Compile Include="CustomDataAddDataCoarseSelectionRegressionAlgorithm.cs" />
-    <Compile Include="CustomDataAddDataRegressionAlgorithm.cs" />
-    <Compile Include="DynamicSecurityDataAlgorithm.cs" />
-    <Compile Include="ConfidenceWeightedFrameworkAlgorithm.cs" />
-    <Compile Include="AccumulativeInsightPortfolioRegressionAlgorithm.cs" />
-    <Compile Include="EqualWeightingPortfolioConstructionModelFutureRegressionAlgorithm.cs" />
-    <Compile Include="FreePortfolioValueRegressionAlgorithm.cs" />
-    <Compile Include="LeveragePrecedenceRegressionAlgorithm.cs" />
-    <Compile Include="LiquidETFUniverseFrameworkAlgorithm.cs" />
-    <Compile Include="MarginCallClosedMarketRegressionAlgorithm.cs" />
-    <Compile Include="MarginRemainingRegressionAlgorithm.cs" />
-    <Compile Include="NoMarginCallExpectedRegressionAlgorithm.cs" />
-    <Compile Include="ObjectStoreExampleAlgorithm.cs" />
-    <Compile Include="OrderImmutabilityRegressionAlgorithm.cs" />
-    <Compile Include="OrderSubmissionDataRegressionAlgorithm.cs" />
-    <Compile Include="RegisterIndicatorRegressionAlgorithm.cs" />
-    <Compile Include="ScheduledEventsOrderRegressionAlgorithm.cs" />
-    <Compile Include="SectorWeightingFrameworkAlgorithm.cs" />
-    <Compile Include="OnEndOfDayAddDataRegressionAlgorithm.cs" />
-    <Compile Include="PortfolioRebalanceOnCustomFuncRegressionAlgorithm.cs" />
-    <Compile Include="PortfolioRebalanceOnDateRulesRegressionAlgorithm.cs" />
-    <Compile Include="PortfolioRebalanceOnInsightChangesRegressionAlgorithm.cs" />
-    <Compile Include="PortfolioRebalanceOnSecurityChangesRegressionAlgorithm.cs" />
-    <Compile Include="ResolutionSwitchingAlgorithm.cs" />
-    <Compile Include="SetHoldingsFutureRegressionAlgorithm.cs" />
-    <Compile Include="StringToSymbolImplicitConversionRegressionAlgorithm.cs" />
-    <Compile Include="TimeRulesDefaultTimeZoneRegressionAlgorithm.cs" />
-    <Compile Include="SetHoldingsMultipleTargetsRegressionAlgorithm.cs" />
-    <Compile Include="SetHoldingsMarketOnOpenRegressionAlgorithm.cs" />
-    <Compile Include="SmartInsiderDataAlgorithm.cs" />
-    <Compile Include="BasicTemplateAlgorithm.cs" />
-    <Compile Include="Benchmarks\StatefulCoarseUniverseSelectionBenchmark.cs" />
-    <Compile Include="Benchmarks\StatelessCoarseUniverseSelectionBenchmark.cs" />
-    <Compile Include="CapmAlphaRankingFrameworkAlgorithm.cs" />
-    <Compile Include="CustomUniverseWithBenchmarkRegressionAlgorithm.cs" />
-    <Compile Include="CoarseSelectionTimeRegressionAlgorithm.cs" />
-    <Compile Include="CustomUniverseSelectionRegressionAlgorithm.cs" />
-    <Compile Include="OnEndOfDayRegressionAlgorithm.cs" />
-    <Compile Include="TrainingInitializeRegressionAlgorithm.cs" />
-    <Compile Include="TrainingExampleAlgorithm.cs" />
-    <Compile Include="UniverseSharingSubscriptionTradableRegressionAlgorithm.cs" />
-    <Compile Include="UniverseUnchangedRegressionAlgorithm.cs" />
-    <Compile Include="USTreasuryYieldCurveDataAlgorithm.cs" />
-    <Compile Include="SECReportDataAlgorithm.cs" />
-    <Compile Include="CustomDataUsingMapFileRegressionAlgorithm.cs" />
-    <Compile Include="ConstituentsUniverseDataGeneratorAlgorithm.cs" />
-    <Compile Include="ConstituentsUniverseRegressionAlgorithm.cs" />
-    <Compile Include="G10CurrencySelectionModelFrameworkAlgorithm.cs" />
-    <Compile Include="ExpiryHelperAlphaModelFrameworkAlgorithm.cs" />
-    <Compile Include="CfdTimeZonesRegressionAlgorithm.cs" />
-    <Compile Include="EmitInsightCryptoCashAccountType.cs" />
-    <Compile Include="EmitInsightsAlgorithm.cs" />
-    <Compile Include="EmitInsightNoAlphaModelAlgorithm.cs" />
-    <Compile Include="CoarseNoLookAheadBiasAlgorithm.cs" />
-    <Compile Include="ConvertToFrameworkAlgorithm.cs" />
-    <Compile Include="HistoryWithSymbolChangesRegressionAlgorithm.cs" />
-    <Compile Include="FeeModelNotUsingAccountCurrency.cs" />
-    <Compile Include="InsightWeightingFrameworkAlgorithm.cs" />
-    <Compile Include="MaximumPortfolioDrawdownFrameworkAlgorithm.cs" />
-    <Compile Include="CompositeRiskManagementModelFrameworkAlgorithm.cs" />
-    <Compile Include="ProcessSplitSymbolsRegressionAlgorithm.cs" />
-    <Compile Include="RawPricesUniverseRegressionAlgorithm.cs" />
-    <Compile Include="SetAccountCurrencyCashBuyingPowerModelRegressionAlgorithm.cs" />
-    <Compile Include="SetAccountCurrencySecurityMarginModelRegressionAlgorithm.cs" />
-    <Compile Include="SetCashOnDataRegressionAlgorithm.cs" />
-    <Compile Include="SmaCrossUniverseSelectionAlgorithm.cs" />
-    <Compile Include="StartingCapitalRegressionAlgorithm.cs" />
-    <Compile Include="StopLossOnOrderEventRegressionAlgorithm.cs" />
-    <Compile Include="TotalPortfolioValueRegressionAlgorithm.cs" />
-    <Compile Include="TradingEconomicsCalendarIndicatorAlgorithm.cs" />
-    <Compile Include="TrailingStopRiskFrameworkAlgorithm.cs" />
-    <Compile Include="BasicTemplateFuturesFrameworkAlgorithm.cs" />
-    <Compile Include="BasicTemplateOptionsFrameworkAlgorithm.cs" />
-    <Compile Include="BlackLittermanPortfolioOptimizationFrameworkAlgorithm.cs" />
-    <Compile Include="DailyResolutionSplitRegressionAlgorithm.cs" />
-    <Compile Include="MeanVarianceOptimizationFrameworkAlgorithm.cs" />
-    <Compile Include="TiingoPriceAlgorithm.cs" />
-    <Compile Include="OptionExpiryDateOnHolidayCase.cs" />
-    <Compile Include="OptionDataNullReferenceRegressionAlgorithm.cs" />
-    <Compile Include="CancelOpenOrdersRegressionAlgorithm.cs" />
-    <Compile Include="OptionDelistedDataRegressionAlgorithm.cs" />
-    <Compile Include="PearsonCorrelationPairsTradingAlphaModelFrameworkAlgorithm.cs" />
-    <Compile Include="RawPricesCoarseUniverseAlgorithm.cs" />
-    <Compile Include="CompositeAlphaModelFrameworkAlgorithm.cs" />
-    <Compile Include="SectorExposureRiskFrameworkAlgorithm.cs" />
-    <Compile Include="DuplicateSecurityWithBenchmarkRegressionAlgorithm.cs" />
-    <Compile Include="BasicTemplateCryptoAlgorithm.cs" />
-    <Compile Include="BasicTemplateCryptoFrameworkAlgorithm.cs" />
-    <Compile Include="BasicTemplateIntrinioEconomicData.cs" />
-    <Compile Include="BasicTemplateFrameworkAlgorithm.cs" />
-    <Compile Include="BasicTemplateLibrary.cs" />
-    <Compile Include="Benchmarks\EmptyMinute400EquityBenchmark.cs" />
-    <Compile Include="Benchmarks\BasicTemplateBenchmark.cs" />
-    <Compile Include="Benchmarks\EmptySingleSecuritySecondEquityBenchmark.cs" />
-    <Compile Include="CustomFrameworkModelsAlgorithm.cs" />
-    <Compile Include="EmaCrossUniverseSelectionFrameworkAlgorithm.cs" />
-    <Compile Include="FinancialAdvisorDemoAlgorithm.cs" />
-    <Compile Include="ForexInternalFeedOnDataHigherResolutionRegressionAlgorithm.cs" />
-    <Compile Include="ForexInternalFeedOnDataSameResolutionRegressionAlgorithm.cs" />
-    <Compile Include="RollingWindowAlgorithm.cs" />
-    <Compile Include="BasicTemplateDailyAlgorithm.cs" />
-    <Compile Include="CallingRFromCSharp.cs" />
-    <Compile Include="FuturesMomentumAlgorithm.cs" />
-    <Compile Include="BasicTemplateFuturesConsolidationAlgorithm.cs" />
-    <Compile Include="BasicTemplateFuturesHistoryAlgorithm.cs" />
-    <Compile Include="BasicTemplateMultiAssetAlgorithm.cs" />
-    <Compile Include="FilteredIdentityAlgorithm.cs" />
-    <Compile Include="OptionExerciseAssignRegressionAlgorithm.cs" />
-    <Compile Include="BasicTemplateOptionsFilterUniverseAlgorithm.cs" />
-    <Compile Include="BasicTemplateOptionsHistoryAlgorithm.cs" />
-    <Compile Include="BasicTemplateOptionTradesAlgorithm.cs" />
-    <Compile Include="OptionChainConsistencyRegressionAlgorithm.cs" />
-    <Compile Include="OptionOpenInterestRegressionAlgorithm.cs" />
-    <Compile Include="RegressionChannelAlgorithm.cs" />
-    <Compile Include="BasicTemplateFuturesAlgorithm.cs" />
-    <Compile Include="BasicTemplateOptionStrategyAlgorithm.cs" />
-    <Compile Include="CoarseFineFundamentalRegressionAlgorithm.cs" />
-    <Compile Include="CoarseFineFundamentalComboAlgorithm.cs" />
-    <Compile Include="FuzzyInferenceAlgorithm.cs" />
-    <Compile Include="OptionRenameRegressionAlgorithm.cs" />
-    <Compile Include="OptionSplitRegressionAlgorithm.cs" />
-    <Compile Include="PortfolioOptimizationNumericsAlgorithm.cs" />
-    <Compile Include="BasicTemplateForexAlgorithm.cs" />
-    <Compile Include="AccordVectorMachinesAlgorithm.cs" />
-    <Compile Include="BasicTemplateOptionsAlgorithm.cs" />
-    <Compile Include="CoarseFundamentalTop3Algorithm.cs" />
-    <Compile Include="CustomBenchmarkAlgorithm.cs" />
-    <Compile Include="CustomBrokerageMessageHandlerAlgorithm.cs" />
-    <Compile Include="FractionalQuantityRegressionAlgorithm.cs" />
-    <Compile Include="CustomDataRegressionAlgorithm.cs" />
-    <Compile Include="CustomDataUniverseAlgorithm.cs" />
-    <Compile Include="CustomModelsAlgorithm.cs" />
-    <Compile Include="CustomSecurityInitializerAlgorithm.cs">
-      <SubType>Code</SubType>
-    </Compile>
-    <Compile Include="DelistingEventsAlgorithm.cs" />
-    <Compile Include="DropboxBaseDataUniverseSelectionAlgorithm.cs" />
-    <Compile Include="HistoryAlgorithm.cs" />
-    <Compile Include="IndicatorWarmupAlgorithm.cs" />
-    <Compile Include="LimitFillRegressionAlgorithm.cs" />
-    <Compile Include="BasicTemplateFillForwardAlgorithm.cs" />
-    <Compile Include="BrokerageModelAlgorithm.cs" />
-    <Compile Include="BubbleAlgorithm.cs" />
-    <Compile Include="CustomChartingAlgorithm.cs" />
-    <Compile Include="CustomDataBitcoinAlgorithm.cs" />
-    <Compile Include="CustomDataNIFTYAlgorithm.cs" />
-    <Compile Include="DailyAlgorithm.cs" />
-    <Compile Include="DataConsolidationAlgorithm.cs" />
-    <Compile Include="DisplacedMovingAverageRibbon.cs" />
-    <Compile Include="DividendAlgorithm.cs" />
-    <Compile Include="ETFGlobalRotationAlgorithm.cs" />
-    <Compile Include="IndicatorSuiteAlgorithm.cs" />
-    <Compile Include="LiveFeaturesAlgorithm.cs" />
-    <Compile Include="OpeningBreakoutAlgorithm.cs" />
-    <Compile Include="DropboxUniverseSelectionAlgorithm.cs" />
-    <Compile Include="ParameterizedAlgorithm.cs" />
-    <Compile Include="HourReverseSplitRegressionAlgorithm.cs" />
-    <Compile Include="HourSplitRegressionAlgorithm.cs" />
-    <Compile Include="ScheduledUniverseSelectionModelRegressionAlgorithm.cs" />
-    <Compile Include="StandardDeviationExecutionModelRegressionAlgorithm.cs" />
-    <Compile Include="TimeInForceAlgorithm.cs" />
-    <Compile Include="UniverseSelectionDefinitionsAlgorithm.cs" />
-    <Compile Include="UniverseSharingSecurityDifferentSubscriptionRequestRegressionAlgorithm.cs" />
-    <Compile Include="UniverseSharingSubscriptionRequestRegressionAlgorithm.cs" />
-    <Compile Include="EstimizeDataAlgorithm.cs" />
-    <Compile Include="USEnergyInformationAdministrationAlgorithm.cs" />
-    <Compile Include="UserDefinedUniverseAlgorithm.cs" />
-    <Compile Include="VolumeWeightedAveragePriceExecutionModelRegressionAlgorithm.cs" />
-    <Compile Include="WarmupAlgorithm.cs" />
-    <Compile Include="WarmupConversionRatesRegressionAlgorithm.cs" />
-    <Compile Include="WarmupHistoryAlgorithm.cs" />
-    <Compile Include="MACDTrendAlgorithm.cs" />
-    <Compile Include="MarginCallEventsAlgorithm.cs" />
-    <Compile Include="MarketOnOpenOnCloseAlgorithm.cs" />
-    <Compile Include="MovingAverageCrossAlgorithm.cs" />
-    <Compile Include="MultipleSymbolConsolidationAlgorithm.cs" />
-    <Compile Include="Properties\AssemblyInfo.cs" />
-    <Compile Include="QuandlFuturesDataAlgorithm.cs" />
-    <Compile Include="QuandlImporterAlgorithm.cs" />
-    <Compile Include="RegressionAlgorithm.cs" />
-    <Compile Include="RenkoConsolidatorAlgorithm.cs" />
-    <Compile Include="ScheduledEventsAlgorithm.cs" />
-    <Compile Include="ScheduledQueuingAlgorithm.cs" />
-    <Compile Include="StressSymbolsAlgorithm.cs" />
-    <Compile Include="StressSymbols.cs" />
-    <Compile Include="TickDataFilteringAlgorithm.cs" />
-    <Compile Include="EmaCrossUniverseSelectionAlgorithm.cs" />
-    <Compile Include="UniverseSelectionRegressionAlgorithm.cs" />
-    <Compile Include="UpdateOrderLiveTestAlgorithm.cs" />
-    <Compile Include="UpdateOrderRegressionAlgorithm.cs" />
-    <Compile Include="OrderTicketDemoAlgorithm.cs" />
-    <Compile Include="WarmupIndicatorRegressionAlgorithm.cs" />
-    <Compile Include="InceptionDateSelectionRegressionAlgorithm.cs" />
-    <Compile Include="WeeklyUniverseSelectionRegressionAlgorithm.cs" />
-    <Compile Include="OptionChainProviderAlgorithm.cs" />
-    <Compile Include="ConstituentsQC500GeneratorAlgorithm.cs" />
-    <Compile Include="CustomDataIndicatorExtensionsAlgorithm.cs" />
-    <Compile Include="Benchmarks\ScheduledEventsBenchmark.cs" />
-    <Compile Include="Benchmarks\HistoryRequestBenchmark.cs" />
-    <Compile Include="Benchmarks\CoarseFineUniverseSelectionBenchmark.cs" />
-    <Compile Include="Benchmarks\IndicatorRibbonBenchmark.cs" />
-    <Compile Include="ZeroFeeRegressionAlgorithm.cs" />
-    <Compile Include="HiddenGemsAlgorithm.cs" />
-    <Compile Include="BigULongShortTrendAlgorithm.cs" />
-    <Compile Include="MovingMomentumAlgorithm.cs" />
-  </ItemGroup>
-  <ItemGroup>
-    <ProjectReference Include="..\Algorithm.Framework\QuantConnect.Algorithm.Framework.csproj">
-      <Project>{75981418-7246-4b91-b136-482728e02901}</Project>
-      <Name>QuantConnect.Algorithm.Framework</Name>
-    </ProjectReference>
-    <ProjectReference Include="..\Algorithm\QuantConnect.Algorithm.csproj">
-      <Project>{3240aca4-bdd4-4d24-ac36-bbb651c39212}</Project>
-      <Name>QuantConnect.Algorithm</Name>
-    </ProjectReference>
-    <ProjectReference Include="..\Common\QuantConnect.csproj">
-      <Project>{2545c0b4-fabb-49c9-8dd1-9ad7ee23f86b}</Project>
-      <Name>QuantConnect</Name>
-    </ProjectReference>
-    <ProjectReference Include="..\Indicators\QuantConnect.Indicators.csproj">
-      <Project>{73fb2522-c3ed-4e47-8e3d-afad48a6b888}</Project>
-      <Name>QuantConnect.Indicators</Name>
-    </ProjectReference>
-  </ItemGroup>
-  <ItemGroup>
-    <None Include="app.config">
-      <SubType>Designer</SubType>
-    </None>
-    <None Include="packages.config">
-      <SubType>Designer</SubType>
-    </None>
-=======
     <PackageReference Include="Accord" Version="3.6.0" />
     <PackageReference Include="Accord.Fuzzy" Version="3.6.0" />
     <PackageReference Include="Accord.MachineLearning" Version="3.6.0" />
@@ -381,7 +88,6 @@
     <PackageReference Include="NodaTime" Version="3.0.5" />
     <PackageReference Include="QuantConnect.pythonnet" Version="1.0.5.30" />
     <PackageReference Include="R.NET.Community" Version="1.6.5" />
->>>>>>> c02ad0a8
   </ItemGroup>
   <ItemGroup>
     <Reference Include="System.Data.DataSetExtensions" />
