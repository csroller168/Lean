﻿<?xml version="1.0" encoding="utf-8"?>
<Project ToolsVersion="12.0" DefaultTargets="Build" xmlns="http://schemas.microsoft.com/developer/msbuild/2003">
  <Import Project="..\packages\Microsoft.CodeAnalysis.FxCopAnalyzers.2.9.3\build\Microsoft.CodeAnalysis.FxCopAnalyzers.props" Condition="Exists('..\packages\Microsoft.CodeAnalysis.FxCopAnalyzers.2.9.3\build\Microsoft.CodeAnalysis.FxCopAnalyzers.props')" />
  <Import Project="..\packages\Microsoft.NetFramework.Analyzers.2.9.3\build\Microsoft.NetFramework.Analyzers.props" Condition="Exists('..\packages\Microsoft.NetFramework.Analyzers.2.9.3\build\Microsoft.NetFramework.Analyzers.props')" />
  <Import Project="..\packages\Microsoft.NetCore.Analyzers.2.9.3\build\Microsoft.NetCore.Analyzers.props" Condition="Exists('..\packages\Microsoft.NetCore.Analyzers.2.9.3\build\Microsoft.NetCore.Analyzers.props')" />
  <Import Project="..\packages\Microsoft.CodeQuality.Analyzers.2.9.3\build\Microsoft.CodeQuality.Analyzers.props" Condition="Exists('..\packages\Microsoft.CodeQuality.Analyzers.2.9.3\build\Microsoft.CodeQuality.Analyzers.props')" />
  <Import Project="..\packages\Microsoft.CodeAnalysis.VersionCheckAnalyzer.2.9.3\build\Microsoft.CodeAnalysis.VersionCheckAnalyzer.props" Condition="Exists('..\packages\Microsoft.CodeAnalysis.VersionCheckAnalyzer.2.9.3\build\Microsoft.CodeAnalysis.VersionCheckAnalyzer.props')" />
  <Import Project="$(MSBuildExtensionsPath)\$(MSBuildToolsVersion)\Microsoft.Common.props" Condition="Exists('$(MSBuildExtensionsPath)\$(MSBuildToolsVersion)\Microsoft.Common.props')" />
  <PropertyGroup>
    <Configuration Condition=" '$(Configuration)' == '' ">Debug</Configuration>
    <Platform Condition=" '$(Platform)' == '' ">AnyCPU</Platform>
    <ProjectGuid>{39A81C16-A1E8-425E-A8F2-1433ADB80228}</ProjectGuid>
    <OutputType>Library</OutputType>
    <AppDesignerFolder>Properties</AppDesignerFolder>
    <RootNamespace>QuantConnect.Algorithm.CSharp</RootNamespace>
    <AssemblyName>QuantConnect.Algorithm.CSharp</AssemblyName>
    <TargetFrameworkVersion>v4.6.2</TargetFrameworkVersion>
    <FileAlignment>512</FileAlignment>
    <LangVersion>6</LangVersion>
    <TargetFrameworkProfile />
    <NuGetPackageImportStamp>
    </NuGetPackageImportStamp>
    <CodeAnalysisRuleSet>..\QuantConnect.ruleset</CodeAnalysisRuleSet>
  </PropertyGroup>
  <PropertyGroup Condition=" '$(Configuration)|$(Platform)' == 'Debug|AnyCPU' ">
    <DebugSymbols>true</DebugSymbols>
    <DebugType>full</DebugType>
    <Optimize>false</Optimize>
    <OutputPath>bin\Debug\</OutputPath>
    <DefineConstants>DEBUG;TRACE</DefineConstants>
    <ErrorReport>prompt</ErrorReport>
    <WarningLevel>4</WarningLevel>
    <LangVersion>6</LangVersion>
    <CodeAnalysisRuleSet>..\QuantConnect.ruleset</CodeAnalysisRuleSet>
  </PropertyGroup>
  <PropertyGroup Condition=" '$(Configuration)|$(Platform)' == 'Release|AnyCPU' ">
    <DebugType>pdbonly</DebugType>
    <Optimize>true</Optimize>
    <OutputPath>bin\Release\</OutputPath>
    <DefineConstants>TRACE</DefineConstants>
    <ErrorReport>prompt</ErrorReport>
    <WarningLevel>4</WarningLevel>
    <LangVersion>6</LangVersion>
    <CodeAnalysisRuleSet>..\QuantConnect.ruleset</CodeAnalysisRuleSet>
  </PropertyGroup>
  <ItemGroup>
    <Reference Include="Accord, Version=3.6.0.0, Culture=neutral, PublicKeyToken=fa1a88e29555ccf7, processorArchitecture=MSIL">
      <HintPath>..\packages\Accord.3.6.0\lib\net462\Accord.dll</HintPath>
    </Reference>
    <Reference Include="Accord.Fuzzy, Version=3.6.0.0, Culture=neutral, PublicKeyToken=fa1a88e29555ccf7, processorArchitecture=MSIL">
      <HintPath>..\packages\Accord.Fuzzy.3.6.0\lib\net462\Accord.Fuzzy.dll</HintPath>
    </Reference>
    <Reference Include="Accord.MachineLearning, Version=3.6.0.0, Culture=neutral, PublicKeyToken=fa1a88e29555ccf7, processorArchitecture=MSIL">
      <HintPath>..\packages\Accord.MachineLearning.3.6.0\lib\net462\Accord.MachineLearning.dll</HintPath>
    </Reference>
    <Reference Include="Accord.Math, Version=3.6.0.0, Culture=neutral, PublicKeyToken=fa1a88e29555ccf7, processorArchitecture=MSIL">
      <HintPath>..\packages\Accord.Math.3.6.0\lib\net462\Accord.Math.dll</HintPath>
    </Reference>
    <Reference Include="Accord.Math.Core, Version=3.6.0.0, Culture=neutral, PublicKeyToken=fa1a88e29555ccf7, processorArchitecture=MSIL">
      <HintPath>..\packages\Accord.Math.3.6.0\lib\net462\Accord.Math.Core.dll</HintPath>
    </Reference>
    <Reference Include="Accord.Statistics, Version=3.6.0.0, Culture=neutral, PublicKeyToken=fa1a88e29555ccf7, processorArchitecture=MSIL">
      <HintPath>..\packages\Accord.Statistics.3.6.0\lib\net462\Accord.Statistics.dll</HintPath>
    </Reference>
    <Reference Include="DynamicInterop, Version=0.7.4.0, Culture=neutral, processorArchitecture=MSIL">
      <HintPath>..\packages\DynamicInterop.0.7.4\lib\net40\DynamicInterop.dll</HintPath>
    </Reference>
    <Reference Include="MathNet.Numerics, Version=3.19.0.0, Culture=neutral, processorArchitecture=MSIL">
      <HintPath>..\packages\MathNet.Numerics.3.19.0\lib\net40\MathNet.Numerics.dll</HintPath>
    </Reference>
    <Reference Include="Newtonsoft.Json, Version=10.0.0.0, Culture=neutral, PublicKeyToken=30ad4fe6b2a6aeed, processorArchitecture=MSIL">
      <HintPath>..\packages\Newtonsoft.Json.10.0.3\lib\net45\Newtonsoft.Json.dll</HintPath>
    </Reference>
    <Reference Include="NodaTime, Version=1.3.0.0, Culture=neutral, PublicKeyToken=4226afe0d9b296d1, processorArchitecture=MSIL">
      <HintPath>..\packages\NodaTime.1.3.4\lib\net35-Client\NodaTime.dll</HintPath>
    </Reference>
    <Reference Include="RDotNet, Version=1.6.5.0, Culture=neutral, processorArchitecture=MSIL">
      <HintPath>..\packages\R.NET.Community.1.6.5\lib\net40\RDotNet.dll</HintPath>
    </Reference>
    <Reference Include="RDotNet.NativeLibrary, Version=1.6.5.0, Culture=neutral, processorArchitecture=MSIL">
      <HintPath>..\packages\R.NET.Community.1.6.5\lib\net40\RDotNet.NativeLibrary.dll</HintPath>
    </Reference>
    <Reference Include="System" />
    <Reference Include="System.Core" />
    <Reference Include="System.Drawing" />
    <Reference Include="System.Numerics" />
    <Reference Include="System.Xml.Linq" />
    <Reference Include="System.Data.DataSetExtensions" />
    <Reference Include="Microsoft.CSharp" />
    <Reference Include="System.Data" />
    <Reference Include="System.Xml" />
  </ItemGroup>
  <PropertyGroup>
    <IsWindows>false</IsWindows>
    <IsWindows Condition="'$(OS)' == 'Windows_NT'">true</IsWindows>
    <IsOSX>false</IsOSX>
    <IsOSX Condition="'$(IsWindows)' != 'true' AND '$([System.Runtime.InteropServices.RuntimeInformation]::IsOSPlatform($([System.Runtime.InteropServices.OSPlatform]::OSX)))' == 'true'">true</IsOSX>
    <IsLinux>false</IsLinux>
    <IsLinux Condition="'$(IsWindows)' != 'true' AND '$(IsOSX)' != 'true' AND '$([System.Runtime.InteropServices.RuntimeInformation]::IsOSPlatform($([System.Runtime.InteropServices.OSPlatform]::Linux)))' == 'true'">true</IsLinux>
  </PropertyGroup>
  <Target Name="PrintRID" BeforeTargets="Build">
    <Message Text="IsWindows $(IsWindows)" Importance="high" />
    <Message Text="IsOSX $(IsOSX)" Importance="high" />
    <Message Text="IsLinux $(IsLinux)" Importance="high" />
    <Message Text="ForceLinuxBuild $(ForceLinuxBuild)" Importance="high" />
  </Target>
  <Choose>
    <When Condition="$(IsWindows) AND '$(ForceLinuxBuild)' != 'true'">
      <ItemGroup>
        <Reference Include="Python.Runtime, Version=1.0.5.30, Culture=neutral, processorArchitecture=MSIL">
          <HintPath>..\packages\QuantConnect.pythonnet.1.0.5.30\lib\win\Python.Runtime.dll</HintPath>
        </Reference>
      </ItemGroup>
    </When>
    <When Condition="$(IsLinux) OR '$(ForceLinuxBuild)' == 'true'">
      <ItemGroup>
        <Reference Include="Python.Runtime, Version=1.0.5.30, Culture=neutral, processorArchitecture=MSIL">
          <HintPath>..\packages\QuantConnect.pythonnet.1.0.5.30\lib\linux\Python.Runtime.dll</HintPath>
        </Reference>
      </ItemGroup>
    </When>
    <When Condition="$(IsOSX) AND '$(ForceLinuxBuild)' != 'true'">
      <ItemGroup>
        <Reference Include="Python.Runtime, Version=1.0.5.30, Culture=neutral, processorArchitecture=MSIL">
          <HintPath>..\packages\QuantConnect.pythonnet.1.0.5.30\lib\osx\Python.Runtime.dll</HintPath>
        </Reference>
      </ItemGroup>
    </When>
  </Choose>
  <ItemGroup>
    <Compile Include="..\Common\Properties\SharedAssemblyInfo.cs">
      <Link>Properties\SharedAssemblyInfo.cs</Link>
    </Compile>
    <Compile Include="AddAlphaModelAlgorithm.cs" />
    <Compile Include="AddRemoveOptionUniverseRegressionAlgorithm.cs" />
    <Compile Include="AddRemoveSecurityRegressionAlgorithm.cs" />
    <Compile Include="AddRiskManagementAlgorithm.cs" />
    <Compile Include="AddUniverseSelectionModelAlgorithm.cs" />
    <Compile Include="AddUniverseSelectionModelCoarseAlgorithm.cs" />
    <Compile Include="Alphas\GasAndCrudeOilEnergyCorrelationAlpha.cs" />
    <Compile Include="Alphas\GreenblattMagicFormulaAlpha.cs" />
    <Compile Include="Alphas\IntradayReversalCurrencyMarketsAlpha.cs" />
    <Compile Include="Alphas\ShareClassMeanReversionAlpha.cs" />
    <Compile Include="Alphas\SykesShortMicroCapAlpha.cs" />
    <Compile Include="Alphas\GlobalEquityMeanReversionIBSAlpha.cs" />
    <Compile Include="Alphas\MeanReversionLunchBreakAlpha.cs" />
    <Compile Include="Alphas\RebalancingLeveragedETFAlpha.cs" />
    <Compile Include="Alphas\TriangleExchangeRateArbitrageAlpha.cs" />
    <Compile Include="Alphas\TripleLeveragedETFPairVolatilityDecayAlpha.cs" />
    <Compile Include="Alphas\VixDualThrustAlpha.cs" />
    <Compile Include="AltData\RobintrackHoldingsAlgorithm.cs" />
    <Compile Include="AltData\CachedAlternativeDataAlgorithm.cs" />
    <Compile Include="AltData\BenzingaNewsAlgorithm.cs" />
    <Compile Include="AltData\SECReport8KAlgorithm.cs" />
    <Compile Include="AltData\SmartInsiderTransactionAlgorithm.cs" />
    <Compile Include="AltData\USTreasuryYieldCurveRateAlgorithm.cs" />
    <Compile Include="AltData\TradingEconomicsAlgorithm.cs" />
    <Compile Include="AltData\TiingoNewsAlgorithm.cs" />
    <Compile Include="AutomaticIndicatorWarmupDataTypeRegressionAlgorithm.cs" />
    <Compile Include="AutomaticIndicatorWarmupRegressionAlgorithm.cs" />
    <Compile Include="ExtendedMarketTradingRegressionAlgorithm.cs" />
    <Compile Include="CoarseTiingoNewsUniverseSelectionAlgorithm.cs" />
    <Compile Include="DelistedFutureLiquidateRegressionAlgorithm.cs" />
    <Compile Include="EmaCrossFuturesFrontMonthAlgorithm.cs" />
    <Compile Include="OpenInterestFuturesRegressionAlgorithm.cs" />
    <Compile Include="CustomPartialFillModelAlgorithm.cs" />
    <Compile Include="EquityTradeAndQuotesRegressionAlgorithm.cs" />
    <Compile Include="BasicTemplateConstituentUniverseAlgorithm.cs" />
    <Compile Include="ConsolidateRegressionAlgorithm.cs" />
    <Compile Include="DefaultResolutionRegressionAlgorithm.cs" />
    <Compile Include="BasicPythonIntegrationTemplateAlgorithm.cs" />
    <Compile Include="BasicSetAccountCurrencyAlgorithm.cs" />
    <Compile Include="FineFundamentalFilteredUniverseRegressionAlgorithm.cs" />
    <Compile Include="FutureSharingTickerRegressionAlgorithm.cs" />
    <Compile Include="LongOnlyAlphaStreamAlgorithm.cs" />
    <Compile Include="Benchmarks\SECReportBenchmarkAlgorithm.cs" />
    <Compile Include="Benchmarks\SmartInsiderEventBenchmarkAlgorithm.cs" />
    <Compile Include="CustomBenchmarkRegressionAlgorithm.cs" />
    <Compile Include="CustomDataAddDataOnSecuritiesChangedRegressionAlgorithm.cs" />
    <Compile Include="CustomDataAddDataCoarseSelectionRegressionAlgorithm.cs" />
    <Compile Include="CustomDataAddDataRegressionAlgorithm.cs" />
    <Compile Include="DynamicSecurityDataAlgorithm.cs" />
    <Compile Include="ConfidenceWeightedFrameworkAlgorithm.cs" />
    <Compile Include="AccumulativeInsightPortfolioRegressionAlgorithm.cs" />
    <Compile Include="EqualWeightingPortfolioConstructionModelFutureRegressionAlgorithm.cs" />
    <Compile Include="FreePortfolioValueRegressionAlgorithm.cs" />
    <Compile Include="LeveragePrecedenceRegressionAlgorithm.cs" />
    <Compile Include="LiquidETFUniverseFrameworkAlgorithm.cs" />
    <Compile Include="MarginCallClosedMarketRegressionAlgorithm.cs" />
    <Compile Include="MarginRemainingRegressionAlgorithm.cs" />
    <Compile Include="NoMarginCallExpectedRegressionAlgorithm.cs" />
    <Compile Include="ObjectStoreExampleAlgorithm.cs" />
    <Compile Include="OrderSubmissionDataRegressionAlgorithm.cs" />
    <Compile Include="RegisterIndicatorRegressionAlgorithm.cs" />
    <Compile Include="ScheduledEventsOrderRegressionAlgorithm.cs" />
    <Compile Include="SectorWeightingFrameworkAlgorithm.cs" />
    <Compile Include="OnEndOfDayAddDataRegressionAlgorithm.cs" />
    <Compile Include="PortfolioRebalanceOnCustomFuncRegressionAlgorithm.cs" />
    <Compile Include="PortfolioRebalanceOnDateRulesRegressionAlgorithm.cs" />
    <Compile Include="PortfolioRebalanceOnInsightChangesRegressionAlgorithm.cs" />
    <Compile Include="PortfolioRebalanceOnSecurityChangesRegressionAlgorithm.cs" />
    <Compile Include="ResolutionSwitchingAlgorithm.cs" />
    <Compile Include="SetHoldingsFutureRegressionAlgorithm.cs" />
    <Compile Include="StringToSymbolImplicitConversionRegressionAlgorithm.cs" />
    <Compile Include="TimeRulesDefaultTimeZoneRegressionAlgorithm.cs" />
    <Compile Include="SetHoldingsMultipleTargetsRegressionAlgorithm.cs" />
    <Compile Include="SetHoldingsMarketOnOpenRegressionAlgorithm.cs" />
    <Compile Include="SmartInsiderDataAlgorithm.cs" />
    <Compile Include="BasicTemplateAlgorithm.cs" />
    <Compile Include="Benchmarks\StatefulCoarseUniverseSelectionBenchmark.cs" />
    <Compile Include="Benchmarks\StatelessCoarseUniverseSelectionBenchmark.cs" />
    <Compile Include="CapmAlphaRankingFrameworkAlgorithm.cs" />
    <Compile Include="CustomUniverseWithBenchmarkRegressionAlgorithm.cs" />
    <Compile Include="CoarseSelectionTimeRegressionAlgorithm.cs" />
    <Compile Include="CustomUniverseSelectionRegressionAlgorithm.cs" />
    <Compile Include="OnEndOfDayRegressionAlgorithm.cs" />
    <Compile Include="TrainingInitializeRegressionAlgorithm.cs" />
    <Compile Include="TrainingExampleAlgorithm.cs" />
    <Compile Include="UniverseSharingSubscriptionTradableRegressionAlgorithm.cs" />
    <Compile Include="UniverseUnchangedRegressionAlgorithm.cs" />
    <Compile Include="USTreasuryYieldCurveDataAlgorithm.cs" />
    <Compile Include="SECReportDataAlgorithm.cs" />
    <Compile Include="CustomDataUsingMapFileRegressionAlgorithm.cs" />
    <Compile Include="ConstituentsUniverseDataGeneratorAlgorithm.cs" />
    <Compile Include="ConstituentsUniverseRegressionAlgorithm.cs" />
    <Compile Include="G10CurrencySelectionModelFrameworkAlgorithm.cs" />
    <Compile Include="ExpiryHelperAlphaModelFrameworkAlgorithm.cs" />
    <Compile Include="CfdTimeZonesRegressionAlgorithm.cs" />
    <Compile Include="EmitInsightCryptoCashAccountType.cs" />
    <Compile Include="EmitInsightsAlgorithm.cs" />
    <Compile Include="EmitInsightNoAlphaModelAlgorithm.cs" />
    <Compile Include="CoarseNoLookAheadBiasAlgorithm.cs" />
    <Compile Include="ConvertToFrameworkAlgorithm.cs" />
    <Compile Include="HistoryWithSymbolChangesRegressionAlgorithm.cs" />
    <Compile Include="FeeModelNotUsingAccountCurrency.cs" />
    <Compile Include="InsightWeightingFrameworkAlgorithm.cs" />
    <Compile Include="MaximumPortfolioDrawdownFrameworkAlgorithm.cs" />
    <Compile Include="CompositeRiskManagementModelFrameworkAlgorithm.cs" />
    <Compile Include="ProcessSplitSymbolsRegressionAlgorithm.cs" />
    <Compile Include="RawPricesUniverseRegressionAlgorithm.cs" />
    <Compile Include="SetAccountCurrencyCashBuyingPowerModelRegressionAlgorithm.cs" />
    <Compile Include="SetAccountCurrencySecurityMarginModelRegressionAlgorithm.cs" />
    <Compile Include="SetCashOnDataRegressionAlgorithm.cs" />
    <Compile Include="SmaCrossUniverseSelectionAlgorithm.cs" />
    <Compile Include="StartingCapitalRegressionAlgorithm.cs" />
    <Compile Include="StopLossOnOrderEventRegressionAlgorithm.cs" />
    <Compile Include="TotalPortfolioValueRegressionAlgorithm.cs" />
    <Compile Include="TradingEconomicsCalendarIndicatorAlgorithm.cs" />
    <Compile Include="TrailingStopRiskFrameworkAlgorithm.cs" />
    <Compile Include="BasicTemplateFuturesFrameworkAlgorithm.cs" />
    <Compile Include="BasicTemplateOptionsFrameworkAlgorithm.cs" />
    <Compile Include="BlackLittermanPortfolioOptimizationFrameworkAlgorithm.cs" />
    <Compile Include="DailyResolutionSplitRegressionAlgorithm.cs" />
    <Compile Include="MeanVarianceOptimizationFrameworkAlgorithm.cs" />
    <Compile Include="TiingoPriceAlgorithm.cs" />
    <Compile Include="OptionExpiryDateOnHolidayCase.cs" />
    <Compile Include="OptionDataNullReferenceRegressionAlgorithm.cs" />
    <Compile Include="CancelOpenOrdersRegressionAlgorithm.cs" />
    <Compile Include="OptionDelistedDataRegressionAlgorithm.cs" />
    <Compile Include="PearsonCorrelationPairsTradingAlphaModelFrameworkAlgorithm.cs" />
    <Compile Include="RawPricesCoarseUniverseAlgorithm.cs" />
    <Compile Include="CompositeAlphaModelFrameworkAlgorithm.cs" />
    <Compile Include="SectorExposureRiskFrameworkAlgorithm.cs" />
    <Compile Include="DuplicateSecurityWithBenchmarkRegressionAlgorithm.cs" />
    <Compile Include="BasicTemplateCryptoAlgorithm.cs" />
    <Compile Include="BasicTemplateCryptoFrameworkAlgorithm.cs" />
    <Compile Include="BasicTemplateIntrinioEconomicData.cs" />
    <Compile Include="BasicTemplateFrameworkAlgorithm.cs" />
    <Compile Include="BasicTemplateLibrary.cs" />
    <Compile Include="Benchmarks\EmptyMinute400EquityBenchmark.cs" />
    <Compile Include="Benchmarks\BasicTemplateBenchmark.cs" />
    <Compile Include="Benchmarks\EmptySingleSecuritySecondEquityBenchmark.cs" />
    <Compile Include="CustomFrameworkModelsAlgorithm.cs" />
    <Compile Include="EmaCrossUniverseSelectionFrameworkAlgorithm.cs" />
    <Compile Include="FinancialAdvisorDemoAlgorithm.cs" />
    <Compile Include="ForexInternalFeedOnDataHigherResolutionRegressionAlgorithm.cs" />
    <Compile Include="ForexInternalFeedOnDataSameResolutionRegressionAlgorithm.cs" />
    <Compile Include="RollingWindowAlgorithm.cs" />
    <Compile Include="BasicTemplateDailyAlgorithm.cs" />
    <Compile Include="CallingRFromCSharp.cs" />
    <Compile Include="FuturesMomentumAlgorithm.cs" />
    <Compile Include="BasicTemplateFuturesConsolidationAlgorithm.cs" />
    <Compile Include="BasicTemplateFuturesHistoryAlgorithm.cs" />
    <Compile Include="BasicTemplateMultiAssetAlgorithm.cs" />
    <Compile Include="FilteredIdentityAlgorithm.cs" />
    <Compile Include="OptionExerciseAssignRegressionAlgorithm.cs" />
    <Compile Include="BasicTemplateOptionsFilterUniverseAlgorithm.cs" />
    <Compile Include="BasicTemplateOptionsHistoryAlgorithm.cs" />
    <Compile Include="BasicTemplateOptionTradesAlgorithm.cs" />
    <Compile Include="OptionChainConsistencyRegressionAlgorithm.cs" />
    <Compile Include="OptionOpenInterestRegressionAlgorithm.cs" />
    <Compile Include="RegressionChannelAlgorithm.cs" />
    <Compile Include="BasicTemplateFuturesAlgorithm.cs" />
    <Compile Include="BasicTemplateOptionStrategyAlgorithm.cs" />
    <Compile Include="CoarseFineFundamentalRegressionAlgorithm.cs" />
    <Compile Include="CoarseFineFundamentalComboAlgorithm.cs" />
    <Compile Include="FuzzyInferenceAlgorithm.cs" />
    <Compile Include="OptionRenameRegressionAlgorithm.cs" />
    <Compile Include="OptionSplitRegressionAlgorithm.cs" />
    <Compile Include="PortfolioOptimizationNumericsAlgorithm.cs" />
    <Compile Include="BasicTemplateForexAlgorithm.cs" />
    <Compile Include="AccordVectorMachinesAlgorithm.cs" />
    <Compile Include="BasicTemplateOptionsAlgorithm.cs" />
    <Compile Include="CoarseFundamentalTop3Algorithm.cs" />
    <Compile Include="CustomBenchmarkAlgorithm.cs" />
    <Compile Include="CustomBrokerageMessageHandlerAlgorithm.cs" />
    <Compile Include="FractionalQuantityRegressionAlgorithm.cs" />
    <Compile Include="CustomDataRegressionAlgorithm.cs" />
    <Compile Include="CustomDataUniverseAlgorithm.cs" />
    <Compile Include="CustomModelsAlgorithm.cs" />
    <Compile Include="CustomSecurityInitializerAlgorithm.cs">
      <SubType>Code</SubType>
    </Compile>
    <Compile Include="DelistingEventsAlgorithm.cs" />
    <Compile Include="DropboxBaseDataUniverseSelectionAlgorithm.cs" />
    <Compile Include="HistoryAlgorithm.cs" />
    <Compile Include="IndicatorWarmupAlgorithm.cs" />
    <Compile Include="LimitFillRegressionAlgorithm.cs" />
    <Compile Include="BasicTemplateFillForwardAlgorithm.cs" />
    <Compile Include="BrokerageModelAlgorithm.cs" />
    <Compile Include="BubbleAlgorithm.cs" />
    <Compile Include="CustomChartingAlgorithm.cs" />
    <Compile Include="CustomDataBitcoinAlgorithm.cs" />
    <Compile Include="CustomDataNIFTYAlgorithm.cs" />
    <Compile Include="DailyAlgorithm.cs" />
    <Compile Include="DataConsolidationAlgorithm.cs" />
    <Compile Include="DisplacedMovingAverageRibbon.cs" />
    <Compile Include="DividendAlgorithm.cs" />
    <Compile Include="ETFGlobalRotationAlgorithm.cs" />
    <Compile Include="IndicatorSuiteAlgorithm.cs" />
    <Compile Include="LiveFeaturesAlgorithm.cs" />
    <Compile Include="OpeningBreakoutAlgorithm.cs" />
    <Compile Include="DropboxUniverseSelectionAlgorithm.cs" />
    <Compile Include="ParameterizedAlgorithm.cs" />
    <Compile Include="HourReverseSplitRegressionAlgorithm.cs" />
    <Compile Include="HourSplitRegressionAlgorithm.cs" />
    <Compile Include="ScheduledUniverseSelectionModelRegressionAlgorithm.cs" />
    <Compile Include="StandardDeviationExecutionModelRegressionAlgorithm.cs" />
    <Compile Include="TimeInForceAlgorithm.cs" />
    <Compile Include="UniverseSelectionDefinitionsAlgorithm.cs" />
    <Compile Include="UniverseSharingSecurityDifferentSubscriptionRequestRegressionAlgorithm.cs" />
    <Compile Include="UniverseSharingSubscriptionRequestRegressionAlgorithm.cs" />
    <Compile Include="EstimizeDataAlgorithm.cs" />
    <Compile Include="USEnergyInformationAdministrationAlgorithm.cs" />
    <Compile Include="UserDefinedUniverseAlgorithm.cs" />
    <Compile Include="VolumeWeightedAveragePriceExecutionModelRegressionAlgorithm.cs" />
    <Compile Include="WarmupAlgorithm.cs" />
    <Compile Include="WarmupConversionRatesRegressionAlgorithm.cs" />
    <Compile Include="WarmupHistoryAlgorithm.cs" />
    <Compile Include="MACDTrendAlgorithm.cs" />
    <Compile Include="MarginCallEventsAlgorithm.cs" />
    <Compile Include="MarketOnOpenOnCloseAlgorithm.cs" />
    <Compile Include="MovingAverageCrossAlgorithm.cs" />
    <Compile Include="MultipleSymbolConsolidationAlgorithm.cs" />
    <Compile Include="Properties\AssemblyInfo.cs" />
    <Compile Include="QuandlFuturesDataAlgorithm.cs" />
    <Compile Include="QuandlImporterAlgorithm.cs" />
    <Compile Include="RegressionAlgorithm.cs" />
    <Compile Include="RenkoConsolidatorAlgorithm.cs" />
    <Compile Include="ScheduledEventsAlgorithm.cs" />
    <Compile Include="StressSymbolsAlgorithm.cs" />
    <Compile Include="StressSymbols.cs" />
    <Compile Include="TickDataFilteringAlgorithm.cs" />
    <Compile Include="EmaCrossUniverseSelectionAlgorithm.cs" />
    <Compile Include="UniverseSelectionRegressionAlgorithm.cs" />
    <Compile Include="UpdateOrderLiveTestAlgorithm.cs" />
    <Compile Include="UpdateOrderRegressionAlgorithm.cs" />
    <Compile Include="OrderTicketDemoAlgorithm.cs" />
    <Compile Include="WarmupIndicatorRegressionAlgorithm.cs" />
    <Compile Include="InceptionDateSelectionRegressionAlgorithm.cs" />
    <Compile Include="WeeklyUniverseSelectionRegressionAlgorithm.cs" />
    <Compile Include="OptionChainProviderAlgorithm.cs" />
    <Compile Include="ConstituentsQC500GeneratorAlgorithm.cs" />
    <Compile Include="CustomDataIndicatorExtensionsAlgorithm.cs" />
    <Compile Include="Benchmarks\ScheduledEventsBenchmark.cs" />
    <Compile Include="Benchmarks\HistoryRequestBenchmark.cs" />
    <Compile Include="Benchmarks\CoarseFineUniverseSelectionBenchmark.cs" />
    <Compile Include="Benchmarks\IndicatorRibbonBenchmark.cs" />
    <Compile Include="ZeroFeeRegressionAlgorithm.cs" />
<<<<<<< HEAD
    <Compile Include="PairsTradingAlgorithm.cs" />
    <Compile Include="MovingMomentumAlgorithm.cs" />
    <Compile Include="SectorMomentumAlgorithm.cs" />
    <Compile Include="IbIndicatorIntegrationTest.cs" />
=======
>>>>>>> 815d4bf0
  </ItemGroup>
  <ItemGroup>
    <ProjectReference Include="..\Algorithm.Framework\QuantConnect.Algorithm.Framework.csproj">
      <Project>{75981418-7246-4b91-b136-482728e02901}</Project>
      <Name>QuantConnect.Algorithm.Framework</Name>
    </ProjectReference>
    <ProjectReference Include="..\Algorithm\QuantConnect.Algorithm.csproj">
      <Project>{3240aca4-bdd4-4d24-ac36-bbb651c39212}</Project>
      <Name>QuantConnect.Algorithm</Name>
    </ProjectReference>
    <ProjectReference Include="..\Common\QuantConnect.csproj">
      <Project>{2545c0b4-fabb-49c9-8dd1-9ad7ee23f86b}</Project>
      <Name>QuantConnect</Name>
    </ProjectReference>
    <ProjectReference Include="..\Indicators\QuantConnect.Indicators.csproj">
      <Project>{73fb2522-c3ed-4e47-8e3d-afad48a6b888}</Project>
      <Name>QuantConnect.Indicators</Name>
    </ProjectReference>
  </ItemGroup>
  <ItemGroup>
    <None Include="app.config">
      <SubType>Designer</SubType>
    </None>
    <None Include="packages.config">
      <SubType>Designer</SubType>
    </None>
  </ItemGroup>
  <ItemGroup>
    <WCFMetadata Include="Connected Services\" />
  </ItemGroup>
  <ItemGroup>
    <Analyzer Include="..\packages\Microsoft.CodeAnalysis.VersionCheckAnalyzer.2.9.3\analyzers\dotnet\Microsoft.CodeAnalysis.VersionCheckAnalyzer.dll" />
    <Analyzer Include="..\packages\Microsoft.CodeQuality.Analyzers.2.9.3\analyzers\dotnet\cs\Humanizer.dll" />
    <Analyzer Include="..\packages\Microsoft.CodeQuality.Analyzers.2.9.3\analyzers\dotnet\cs\Microsoft.CodeQuality.Analyzers.dll" />
    <Analyzer Include="..\packages\Microsoft.CodeQuality.Analyzers.2.9.3\analyzers\dotnet\cs\Microsoft.CodeQuality.CSharp.Analyzers.dll" />
    <Analyzer Include="..\packages\Microsoft.NetCore.Analyzers.2.9.3\analyzers\dotnet\cs\Microsoft.NetCore.Analyzers.dll" />
    <Analyzer Include="..\packages\Microsoft.NetCore.Analyzers.2.9.3\analyzers\dotnet\cs\Microsoft.NetCore.CSharp.Analyzers.dll" />
    <Analyzer Include="..\packages\Microsoft.NetFramework.Analyzers.2.9.3\analyzers\dotnet\cs\Microsoft.NetFramework.Analyzers.dll" />
    <Analyzer Include="..\packages\Microsoft.NetFramework.Analyzers.2.9.3\analyzers\dotnet\cs\Microsoft.NetFramework.CSharp.Analyzers.dll" />
  </ItemGroup>
  <Import Project="$(MSBuildToolsPath)\Microsoft.CSharp.targets" />
  <Target Name="EnsureNuGetPackageBuildImports" BeforeTargets="PrepareForBuild">
    <PropertyGroup>
      <ErrorText>This project references NuGet package(s) that are missing on this computer. Use NuGet Package Restore to download them.  For more information, see http://go.microsoft.com/fwlink/?LinkID=322105. The missing file is {0}.</ErrorText>
    </PropertyGroup>
    <Error Condition="!Exists('..\packages\QuantConnect.pythonnet.1.0.5.30\build\QuantConnect.pythonnet.targets')" Text="$([System.String]::Format('$(ErrorText)', '..\packages\QuantConnect.pythonnet.1.0.5.30\build\QuantConnect.pythonnet.targets'))" />
    <Error Condition="!Exists('..\packages\Microsoft.CodeAnalysis.VersionCheckAnalyzer.2.9.3\build\Microsoft.CodeAnalysis.VersionCheckAnalyzer.props')" Text="$([System.String]::Format('$(ErrorText)', '..\packages\Microsoft.CodeAnalysis.VersionCheckAnalyzer.2.9.3\build\Microsoft.CodeAnalysis.VersionCheckAnalyzer.props'))" />
    <Error Condition="!Exists('..\packages\Microsoft.CodeQuality.Analyzers.2.9.3\build\Microsoft.CodeQuality.Analyzers.props')" Text="$([System.String]::Format('$(ErrorText)', '..\packages\Microsoft.CodeQuality.Analyzers.2.9.3\build\Microsoft.CodeQuality.Analyzers.props'))" />
    <Error Condition="!Exists('..\packages\Microsoft.NetCore.Analyzers.2.9.3\build\Microsoft.NetCore.Analyzers.props')" Text="$([System.String]::Format('$(ErrorText)', '..\packages\Microsoft.NetCore.Analyzers.2.9.3\build\Microsoft.NetCore.Analyzers.props'))" />
    <Error Condition="!Exists('..\packages\Microsoft.NetFramework.Analyzers.2.9.3\build\Microsoft.NetFramework.Analyzers.props')" Text="$([System.String]::Format('$(ErrorText)', '..\packages\Microsoft.NetFramework.Analyzers.2.9.3\build\Microsoft.NetFramework.Analyzers.props'))" />
    <Error Condition="!Exists('..\packages\Microsoft.CodeAnalysis.FxCopAnalyzers.2.9.3\build\Microsoft.CodeAnalysis.FxCopAnalyzers.props')" Text="$([System.String]::Format('$(ErrorText)', '..\packages\Microsoft.CodeAnalysis.FxCopAnalyzers.2.9.3\build\Microsoft.CodeAnalysis.FxCopAnalyzers.props'))" />
    <Error Condition="!Exists('..\packages\Accord.3.6.0\build\Accord.targets')" Text="$([System.String]::Format('$(ErrorText)', '..\packages\Accord.3.6.0\build\Accord.targets'))" />
  </Target>
  <Import Project="..\packages\QuantConnect.pythonnet.1.0.5.30\build\QuantConnect.pythonnet.targets" Condition="Exists('..\packages\QuantConnect.pythonnet.1.0.5.30\build\QuantConnect.pythonnet.targets')" />
  <Import Project="..\packages\Accord.3.6.0\build\Accord.targets" Condition="Exists('..\packages\Accord.3.6.0\build\Accord.targets')" />
  <!-- To modify your build process, add your task inside one of the targets below and uncomment it. 
       Other similar extension points exist, see Microsoft.Common.targets.
  <Target Name="BeforeBuild">
  </Target>
  <Target Name="AfterBuild">
  </Target>
  -->
</Project><|MERGE_RESOLUTION|>--- conflicted
+++ resolved
@@ -377,13 +377,6 @@
     <Compile Include="Benchmarks\CoarseFineUniverseSelectionBenchmark.cs" />
     <Compile Include="Benchmarks\IndicatorRibbonBenchmark.cs" />
     <Compile Include="ZeroFeeRegressionAlgorithm.cs" />
-<<<<<<< HEAD
-    <Compile Include="PairsTradingAlgorithm.cs" />
-    <Compile Include="MovingMomentumAlgorithm.cs" />
-    <Compile Include="SectorMomentumAlgorithm.cs" />
-    <Compile Include="IbIndicatorIntegrationTest.cs" />
-=======
->>>>>>> 815d4bf0
   </ItemGroup>
   <ItemGroup>
     <ProjectReference Include="..\Algorithm.Framework\QuantConnect.Algorithm.Framework.csproj">
