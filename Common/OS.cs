--- conflicted
+++ resolved
@@ -140,13 +140,9 @@
                     }
                 }
 
-<<<<<<< HEAD
-                return (decimal) _cpuUsageCounter.NextValue();
-=======
                 var newSample = (decimal) _cpuUsageCounter.NextValue();
                 // mono is reporting double https://github.com/mono/mono/issues/20128
                 return IsWindows ? newSample : newSample / 2;
->>>>>>> 815d4bf0
             }
         }
 
