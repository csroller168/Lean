--- conflicted
+++ resolved
@@ -713,11 +713,7 @@
         {
             lock (_lock)
             {
-<<<<<<< HEAD
-                //We don't want anyone elseto set our internal state to "Running".
-=======
                 //We don't want anyone else to set our internal state to "Running".
->>>>>>> 815d4bf0
                 //This is controlled by the algorithm private variable only.
                 //Algorithm could be null after it's initialized and they call Run on us
                 if (state != AlgorithmStatus.Running && _algorithm != null)
