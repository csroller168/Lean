--- conflicted
+++ resolved
@@ -15,6 +15,7 @@
 */
 
 using System;
+using System.Collections.Concurrent;
 using System.Collections.Generic;
 using System.Linq;
 using System.Threading;
@@ -178,7 +179,6 @@
                 {
                     //Get the updates since the last chart
                     foreach (var kvp in Charts)
-<<<<<<< HEAD
                     {
                         var chart = kvp.Value;
 
@@ -201,30 +201,6 @@
                 {
                     foreach (var pair in RuntimeStatistics)
                     {
-=======
-                    {
-                        var chart = kvp.Value;
-
-                        var updates = chart.GetUpdates();
-                        if (!updates.IsEmpty())
-                        {
-                            deltaCharts.Add(chart.Name, updates);
-                        }
-
-                        if (AlgorithmPerformanceCharts.Contains(kvp.Key))
-                        {
-                            performanceCharts[kvp.Key] = chart.Clone();
-                        }
-                    }
-                }
-
-                //Get the runtime statistics from the user algorithm:
-                var runtimeStatistics = new Dictionary<string, string>();
-                lock (RuntimeStatistics)
-                {
-                    foreach (var pair in RuntimeStatistics)
-                    {
->>>>>>> 815d4bf0
                         runtimeStatistics.Add(pair.Key, pair.Value);
                     }
                 }
@@ -345,11 +321,7 @@
                     SaveResults(key, results);
 
                     // Store Order Events in a separate file
-<<<<<<< HEAD
-                    StoreOrderEvents(Algorithm.UtcTime, result.Results.OrderEvents);
-=======
                     StoreOrderEvents(Algorithm?.UtcTime ?? DateTime.UtcNow, result.Results.OrderEvents);
->>>>>>> 815d4bf0
                 }
                 else
                 {
@@ -369,32 +341,6 @@
         {
             try
             {
-<<<<<<< HEAD
-                //Convert local dictionary:
-                var charts = new Dictionary<string, Chart>(Charts);
-                var orders = new Dictionary<int, Order>(TransactionHandler.Orders);
-                var profitLoss = new SortedDictionary<DateTime, decimal>(Algorithm.Transactions.TransactionRecord);
-                var statisticsResults = GenerateStatisticsResults(charts, profitLoss);
-                var runtime = GetAlgorithmRuntimeStatistics(statisticsResults.Summary);
-
-                FinalStatistics = statisticsResults.Summary;
-
-                // clear the trades collection before placing inside the backtest result
-                foreach (var ap in statisticsResults.RollingPerformances.Values)
-                {
-                    ap.ClosedTrades.Clear();
-                }
-                var orderEvents = TransactionHandler.OrderEvents.ToList();
-                //Create a result packet to send to the browser.
-                var result = new BacktestResultPacket(_job,
-                    new BacktestResult(new BacktestResultParameters(charts, orders, profitLoss, statisticsResults.Summary, runtime, statisticsResults.RollingPerformances, orderEvents, statisticsResults.TotalPerformance, AlphaRuntimeStatistics)),
-                    Algorithm.EndDate, Algorithm.StartDate)
-                {
-                    ProcessingTime = (DateTime.UtcNow - StartTime).TotalSeconds,
-                    DateFinished = DateTime.Now,
-                    Progress = 1
-                };
-=======
                 BacktestResultPacket result;
                 // could happen if algorithm failed to init
                 if (Algorithm != null)
@@ -426,7 +372,6 @@
                 result.ProcessingTime = (DateTime.UtcNow - StartTime).TotalSeconds;
                 result.DateFinished = DateTime.Now;
                 result.Progress = 1;
->>>>>>> 815d4bf0
 
                 //Place result into storage.
                 StoreResult(result);
@@ -454,7 +399,6 @@
             StartingPortfolioValue = startingPortfolioValue;
             PreviousUtcSampleTime = Algorithm.UtcTime;
             DailyPortfolioValue = StartingPortfolioValue;
-<<<<<<< HEAD
 
             //Get the resample period:
             var totalMinutes = (algorithm.EndDate - algorithm.StartDate).TotalMinutes;
@@ -462,15 +406,6 @@
             ResamplePeriod = TimeSpan.FromMinutes(resampleMinutes);
             Log.Trace("BacktestingResultHandler(): Sample Period Set: " + resampleMinutes.ToStringInvariant("00.00"));
 
-=======
-
-            //Get the resample period:
-            var totalMinutes = (algorithm.EndDate - algorithm.StartDate).TotalMinutes;
-            var resampleMinutes = totalMinutes < MinimumSamplePeriod * Samples ? MinimumSamplePeriod : totalMinutes / Samples; // Space out the sampling every
-            ResamplePeriod = TimeSpan.FromMinutes(resampleMinutes);
-            Log.Trace("BacktestingResultHandler(): Sample Period Set: " + resampleMinutes.ToStringInvariant("00.00"));
-
->>>>>>> 815d4bf0
             //Setup the sampling periods:
             _jobDays = Algorithm.Securities.Count > 0
                 ? Time.TradeableDates(Algorithm.Securities.Values, algorithm.StartDate, algorithm.EndDate)
