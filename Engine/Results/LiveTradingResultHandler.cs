--- conflicted
+++ resolved
@@ -344,7 +344,6 @@
                 {
                     Log.Error(err, "LiveTradingResultHandler().Update(): ", true);
                 }
-<<<<<<< HEAD
 
                 //Set the new update time after we've finished processing.
                 // The processing can takes time depending on how large the packets are.
@@ -372,35 +371,6 @@
             File.WriteAllText(path, data);
         }
 
-=======
-
-                //Set the new update time after we've finished processing.
-                // The processing can takes time depending on how large the packets are.
-                _nextUpdate = DateTime.UtcNow.AddSeconds(3);
-            } // End Update Charts:
-        }
-
-        /// <summary>
-        /// Stores the order events
-        /// </summary>
-        /// <param name="utcTime">The utc date associated with these order events</param>
-        /// <param name="orderEvents">The order events to store</param>
-        protected override void StoreOrderEvents(DateTime utcTime, List<OrderEvent> orderEvents)
-        {
-            if (orderEvents.Count <= 0)
-            {
-                return;
-            }
-
-            var filename = $"{AlgorithmId}-{utcTime:yyyy-MM-dd}-order-events.json";
-            var path = GetResultsPath(filename);
-
-            var data = JsonConvert.SerializeObject(orderEvents, Formatting.None);
-
-            File.WriteAllText(path, data);
-        }
-
->>>>>>> 815d4bf0
         /// <summary>
         /// Gets the order events generated in '_currentUtcDate'
         /// </summary>
@@ -791,35 +761,6 @@
             Log.Trace("LiveTradingResultHandler.SendFinalResult(): Starting...");
             try
             {
-<<<<<<< HEAD
-                //Convert local dictionary:
-                var charts = new Dictionary<string, Chart>();
-                lock (ChartLock)
-                {
-                    foreach (var kvp in Charts)
-                    {
-                        charts.Add(kvp.Key, kvp.Value.Clone());
-                    }
-                }
-
-                var orders = new Dictionary<int, Order>(TransactionHandler.Orders);
-                var profitLoss = new SortedDictionary<DateTime, decimal>(Algorithm.Transactions.TransactionRecord);
-                var holdings = new Dictionary<string, Holding>();
-                var statisticsResults = GenerateStatisticsResults(charts, profitLoss);
-                var runtime = GetAlgorithmRuntimeStatistics(statisticsResults.Summary);
-
-                StoreStatusFile(runtime, holdings, charts, profitLoss, statistics: statisticsResults);
-
-                //Create a packet:
-                var result = new LiveResultPacket(_job,
-                    new LiveResult(new LiveResultParameters(charts, orders, profitLoss, holdings, Algorithm.Portfolio.CashBook, statisticsResults.Summary, runtime, GetOrderEventsToStore())))
-                {
-                    ProcessingTime = (DateTime.UtcNow - StartTime).TotalSeconds
-                };
-
-                //Save the processing time:
-
-=======
                 LiveResultPacket result;
                 // could happen if algorithm failed to init
                 if (Algorithm != null)
@@ -852,7 +793,6 @@
                 }
                 result.ProcessingTime = (DateTime.UtcNow - StartTime).TotalSeconds;
 
->>>>>>> 815d4bf0
                 //Store to S3:
                 StoreResult(result);
                 Log.Trace("LiveTradingResultHandler.SendFinalResult(): Finished storing results. Start sending...");
