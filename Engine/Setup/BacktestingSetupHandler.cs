--- conflicted
+++ resolved
@@ -100,13 +100,8 @@
                 throw new AlgorithmSetupException("Failed to initialize debugging");
             }
 
-<<<<<<< HEAD
-            // limit load times to 60 seconds and force the assembly to have exactly one derived type
-            var loader = new Loader(debugging, algorithmNodePacket.Language, TimeSpan.FromSeconds(60), names => names.SingleOrAlgorithmTypeName(Config.Get("algorithm-type-name")), WorkerThread);
-=======
             // Limit load times to 90 seconds and force the assembly to have exactly one derived type
             var loader = new Loader(debugging, algorithmNodePacket.Language, TimeSpan.FromSeconds(90), names => names.SingleOrAlgorithmTypeName(Config.Get("algorithm-type-name")), WorkerThread);
->>>>>>> 815d4bf0
             var complete = loader.TryCreateAlgorithmInstanceWithIsolator(assemblyPath, algorithmNodePacket.RamAllocation, out algorithm, out error);
             if (!complete) throw new AlgorithmSetupException($"During the algorithm initialization, the following exception has occurred: {error}");
 
