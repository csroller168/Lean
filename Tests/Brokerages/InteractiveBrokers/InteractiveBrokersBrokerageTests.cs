--- conflicted
+++ resolved
@@ -152,19 +152,6 @@
         }
 
         [Test]
-<<<<<<< HEAD
-        public void IsConnectedAfterReset()
-        {
-            var ib = _interactiveBrokersBrokerage;
-            Assert.IsTrue(ib.IsConnected);
-
-            ib.ResetGatewayConnection();
-            Assert.IsTrue(ib.IsConnected);
-        }
-
-        [Test]
-=======
->>>>>>> 815d4bf0
         public void ConnectDisconnectLoop()
         {
             var ib = _interactiveBrokersBrokerage;
@@ -181,23 +168,6 @@
         }
 
         [Test]
-<<<<<<< HEAD
-        public void ResetConnectionLoop()
-        {
-            var ib = _interactiveBrokersBrokerage;
-            Assert.IsTrue(ib.IsConnected);
-
-            const int iterations = 2;
-            for (var i = 0; i < iterations; i++)
-            {
-                ib.ResetGatewayConnection();
-                Assert.IsTrue(ib.IsConnected);
-            }
-        }
-
-        [Test]
-=======
->>>>>>> 815d4bf0
         public void PlacedOrderHasNewBrokerageOrderID()
         {
             var ib = _interactiveBrokersBrokerage;
