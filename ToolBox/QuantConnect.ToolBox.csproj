--- conflicted
+++ resolved
@@ -51,11 +51,7 @@
     <LangVersion>6</LangVersion>
   </PropertyGroup>
   <PropertyGroup>
-<<<<<<< HEAD
     <StartupObject>QuantConnect.ToolBox.KrakenDownloader.Program</StartupObject>
-=======
-    <StartupObject>QuantConnect.ToolBox.KaikoDataConverter.Program</StartupObject>
->>>>>>> 6146eb34
   </PropertyGroup>
   <ItemGroup>
     <Reference Include="DotNetZip, Version=1.10.1.0, Culture=neutral, PublicKeyToken=6583c7c814667745, processorArchitecture=MSIL">
@@ -215,12 +211,9 @@
     <Compile Include="IQFeed\IQ\SocketClient.cs" />
     <Compile Include="IStreamParser.cs" />
     <Compile Include="IStreamProvider.cs" />
-<<<<<<< HEAD
+    <Compile Include="KaikoDataConverter\Program.cs" />
     <Compile Include="KrakenDataDownloader\KrakenDataDownloader.cs" />
     <Compile Include="KrakenDataDownloader\Program.cs" />
-=======
-    <Compile Include="KaikoDataConverter\Program.cs" />
->>>>>>> 6146eb34
     <Compile Include="LazyStreamWriter.cs" />
     <Compile Include="LeanDataReader.cs" />
     <Compile Include="LeanDataWriter.cs" />
